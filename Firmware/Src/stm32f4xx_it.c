/**
  ******************************************************************************
  * @file    stm32f4xx_it.c
  * @brief   Interrupt Service Routines.
  ******************************************************************************
  *
  * COPYRIGHT(c) 2017 STMicroelectronics
  *
  * Redistribution and use in source and binary forms, with or without modification,
  * are permitted provided that the following conditions are met:
  *   1. Redistributions of source code must retain the above copyright notice,
  *      this list of conditions and the following disclaimer.
  *   2. Redistributions in binary form must reproduce the above copyright notice,
  *      this list of conditions and the following disclaimer in the documentation
  *      and/or other materials provided with the distribution.
  *   3. Neither the name of STMicroelectronics nor the names of its contributors
  *      may be used to endorse or promote products derived from this software
  *      without specific prior written permission.
  *
  * THIS SOFTWARE IS PROVIDED BY THE COPYRIGHT HOLDERS AND CONTRIBUTORS "AS IS"
  * AND ANY EXPRESS OR IMPLIED WARRANTIES, INCLUDING, BUT NOT LIMITED TO, THE
  * IMPLIED WARRANTIES OF MERCHANTABILITY AND FITNESS FOR A PARTICULAR PURPOSE ARE
  * DISCLAIMED. IN NO EVENT SHALL THE COPYRIGHT HOLDER OR CONTRIBUTORS BE LIABLE
  * FOR ANY DIRECT, INDIRECT, INCIDENTAL, SPECIAL, EXEMPLARY, OR CONSEQUENTIAL
  * DAMAGES (INCLUDING, BUT NOT LIMITED TO, PROCUREMENT OF SUBSTITUTE GOODS OR
  * SERVICES; LOSS OF USE, DATA, OR PROFITS; OR BUSINESS INTERRUPTION) HOWEVER
  * CAUSED AND ON ANY THEORY OF LIABILITY, WHETHER IN CONTRACT, STRICT LIABILITY,
  * OR TORT (INCLUDING NEGLIGENCE OR OTHERWISE) ARISING IN ANY WAY OUT OF THE USE
  * OF THIS SOFTWARE, EVEN IF ADVISED OF THE POSSIBILITY OF SUCH DAMAGE.
  *
  ******************************************************************************
  */
/* Includes ------------------------------------------------------------------*/
#include "stm32f4xx_hal.h"
#include "stm32f4xx.h"
#include "stm32f4xx_it.h"
#include "cmsis_os.h"

/* USER CODE BEGIN 0 */
#include "freertos_vars.h"
#include "low_level.h"

typedef void (*ADC_handler_t)(ADC_HandleTypeDef* hadc, bool injected);
void ADC_IRQ_Dispatch(ADC_HandleTypeDef* hadc, ADC_handler_t callback);

#if HW_VERSION_MAJOR == 3 && HW_VERSION_MINOR == 1 \
||  HW_VERSION_MAJOR == 3 && HW_VERSION_MINOR == 2
#include "prev_board_ver/stm32f4xx_it_V3_2.c"
#else
/* USER CODE END 0 */

/* External variables --------------------------------------------------------*/
extern PCD_HandleTypeDef hpcd_USB_OTG_FS;
extern ADC_HandleTypeDef hadc1;
extern ADC_HandleTypeDef hadc2;
extern ADC_HandleTypeDef hadc3;
<<<<<<< HEAD
extern CAN_HandleTypeDef hcan1;
=======
extern TIM_HandleTypeDef htim8;
extern DMA_HandleTypeDef hdma_uart4_rx;
extern DMA_HandleTypeDef hdma_uart4_tx;
extern UART_HandleTypeDef huart4;

extern TIM_HandleTypeDef htim14;
>>>>>>> 7166634d

/******************************************************************************/
/*            Cortex-M4 Processor Interruption and Exception Handlers         */ 
/******************************************************************************/

/**
* @brief This function handles Non maskable interrupt.
*/
void NMI_Handler(void)
{
  /* USER CODE BEGIN NonMaskableInt_IRQn 0 */

  /* USER CODE END NonMaskableInt_IRQn 0 */
  /* USER CODE BEGIN NonMaskableInt_IRQn 1 */

  /* USER CODE END NonMaskableInt_IRQn 1 */
}

/**
* @brief This function handles Hard fault interrupt.
*/
void HardFault_Handler(void)
{
  /* USER CODE BEGIN HardFault_IRQn 0 */

  /* USER CODE END HardFault_IRQn 0 */
  while (1)
  {
  }
  /* USER CODE BEGIN HardFault_IRQn 1 */

  /* USER CODE END HardFault_IRQn 1 */
}

/**
* @brief This function handles Memory management fault.
*/
void MemManage_Handler(void)
{
  /* USER CODE BEGIN MemoryManagement_IRQn 0 */

  /* USER CODE END MemoryManagement_IRQn 0 */
  while (1)
  {
  }
  /* USER CODE BEGIN MemoryManagement_IRQn 1 */

  /* USER CODE END MemoryManagement_IRQn 1 */
}

/**
* @brief This function handles Pre-fetch fault, memory access fault.
*/
void BusFault_Handler(void)
{
  /* USER CODE BEGIN BusFault_IRQn 0 */

  /* USER CODE END BusFault_IRQn 0 */
  while (1)
  {
  }
  /* USER CODE BEGIN BusFault_IRQn 1 */

  /* USER CODE END BusFault_IRQn 1 */
}

/**
* @brief This function handles Undefined instruction or illegal state.
*/
void UsageFault_Handler(void)
{
  /* USER CODE BEGIN UsageFault_IRQn 0 */

  /* USER CODE END UsageFault_IRQn 0 */
  while (1)
  {
  }
  /* USER CODE BEGIN UsageFault_IRQn 1 */

  /* USER CODE END UsageFault_IRQn 1 */
}

/**
* @brief This function handles Debug monitor.
*/
void DebugMon_Handler(void)
{
  /* USER CODE BEGIN DebugMonitor_IRQn 0 */

  /* USER CODE END DebugMonitor_IRQn 0 */
  /* USER CODE BEGIN DebugMonitor_IRQn 1 */

  /* USER CODE END DebugMonitor_IRQn 1 */
}

/**
* @brief This function handles System tick timer.
*/
void SysTick_Handler(void)
{
  /* USER CODE BEGIN SysTick_IRQn 0 */

  /* USER CODE END SysTick_IRQn 0 */
  osSystickHandler();
  /* USER CODE BEGIN SysTick_IRQn 1 */

  /* USER CODE END SysTick_IRQn 1 */
}

/******************************************************************************/
/* STM32F4xx Peripheral Interrupt Handlers                                    */
/* Add here the Interrupt Handlers for the used peripherals.                  */
/* For the available peripheral interrupt handler names,                      */
/* please refer to the startup file (startup_stm32f4xx.s).                    */
/******************************************************************************/

/**
* @brief This function handles DMA1 stream2 global interrupt.
*/
void DMA1_Stream2_IRQHandler(void)
{
  /* USER CODE BEGIN DMA1_Stream2_IRQn 0 */

  /* USER CODE END DMA1_Stream2_IRQn 0 */
  HAL_DMA_IRQHandler(&hdma_uart4_rx);
  /* USER CODE BEGIN DMA1_Stream2_IRQn 1 */

  /* USER CODE END DMA1_Stream2_IRQn 1 */
}

/**
* @brief This function handles DMA1 stream4 global interrupt.
*/
void DMA1_Stream4_IRQHandler(void)
{
  /* USER CODE BEGIN DMA1_Stream4_IRQn 0 */

  /* USER CODE END DMA1_Stream4_IRQn 0 */
  HAL_DMA_IRQHandler(&hdma_uart4_tx);
  /* USER CODE BEGIN DMA1_Stream4_IRQn 1 */

  /* USER CODE END DMA1_Stream4_IRQn 1 */
}

/**
* @brief This function handles ADC1, ADC2 and ADC3 global interrupts.
*/
void ADC_IRQHandler(void)
{
  /* USER CODE BEGIN ADC_IRQn 0 */

  // The HAL's ADC handling mechanism adds many clock cycles of overhead
  // So we bypass it and handle the logic ourselves.
  //@TODO add vbus meaasurement on adc1 here
  ADC_IRQ_Dispatch(&hadc1, &vbus_sense_adc_cb);
  ADC_IRQ_Dispatch(&hadc2, &pwm_trig_adc_cb);
  ADC_IRQ_Dispatch(&hadc3, &pwm_trig_adc_cb);

  // Bypass HAL
  return;

  /* USER CODE END ADC_IRQn 0 */
  HAL_ADC_IRQHandler(&hadc1);
  HAL_ADC_IRQHandler(&hadc2);
  HAL_ADC_IRQHandler(&hadc3);
  /* USER CODE BEGIN ADC_IRQn 1 */

  /* USER CODE END ADC_IRQn 1 */
}

/**
<<<<<<< HEAD
* @brief This function handles CAN1 TX interrupts.
*/
void CAN1_TX_IRQHandler(void)
{
  /* USER CODE BEGIN CAN1_TX_IRQn 0 */

  /* USER CODE END CAN1_TX_IRQn 0 */
  HAL_CAN_IRQHandler(&hcan1);
  /* USER CODE BEGIN CAN1_TX_IRQn 1 */

  /* USER CODE END CAN1_TX_IRQn 1 */
}

/**
* @brief This function handles CAN1 RX0 interrupts.
*/
void CAN1_RX0_IRQHandler(void)
{
  /* USER CODE BEGIN CAN1_RX0_IRQn 0 */
  // Use the same not-that-right pattern here to defer the IRQ handling in a
  // dedicated FreeRTOS task.

  // Mask interrupt, and signal processing of interrupt by can_cmd_thread
  // The thread will re-enable the interrupt when all pending irqs are clear.
  HAL_NVIC_DisableIRQ(CAN1_RX0_IRQn);
  osSemaphoreRelease(sem_can_irq);
  // Bypass interrupt processing here
  return;

  /* USER CODE END CAN1_RX0_IRQn 0 */
  HAL_CAN_IRQHandler(&hcan1);
  /* USER CODE BEGIN CAN1_RX0_IRQn 1 */

  /* USER CODE END CAN1_RX0_IRQn 1 */
=======
* @brief This function handles TIM8 trigger and commutation interrupts and TIM14 global interrupt.
*/
void TIM8_TRG_COM_TIM14_IRQHandler(void)
{
  /* USER CODE BEGIN TIM8_TRG_COM_TIM14_IRQn 0 */

  /* USER CODE END TIM8_TRG_COM_TIM14_IRQn 0 */
  HAL_TIM_IRQHandler(&htim8);
  HAL_TIM_IRQHandler(&htim14);
  /* USER CODE BEGIN TIM8_TRG_COM_TIM14_IRQn 1 */

  /* USER CODE END TIM8_TRG_COM_TIM14_IRQn 1 */
}

/**
* @brief This function handles UART4 global interrupt.
*/
void UART4_IRQHandler(void)
{
  /* USER CODE BEGIN UART4_IRQn 0 */

  /* USER CODE END UART4_IRQn 0 */
  HAL_UART_IRQHandler(&huart4);
  /* USER CODE BEGIN UART4_IRQn 1 */

  /* USER CODE END UART4_IRQn 1 */
>>>>>>> 7166634d
}

/**
* @brief This function handles USB On The Go FS global interrupt.
*/
void OTG_FS_IRQHandler(void)
{
  /* USER CODE BEGIN OTG_FS_IRQn 0 */

  // Mask interrupt, and signal processing of interrupt by usb_cmd_thread
  // The thread will re-enable the interrupt when all pending irqs are clear.
  HAL_NVIC_DisableIRQ(OTG_FS_IRQn);
  osSemaphoreRelease(sem_usb_irq);
  // Bypass interrupt processing here
  return;

  /* USER CODE END OTG_FS_IRQn 0 */
  HAL_PCD_IRQHandler(&hpcd_USB_OTG_FS);
  /* USER CODE BEGIN OTG_FS_IRQn 1 */

  /* USER CODE END OTG_FS_IRQn 1 */
}

/* USER CODE BEGIN 1 */
#endif

void ADC_IRQ_Dispatch(ADC_HandleTypeDef* hadc, ADC_handler_t callback) {

  // Injected measurements
  uint32_t JEOC = __HAL_ADC_GET_FLAG(hadc, ADC_FLAG_JEOC);
  uint32_t JEOC_IT_EN = __HAL_ADC_GET_IT_SOURCE(hadc, ADC_IT_JEOC);
  if (JEOC && JEOC_IT_EN) {
    callback(hadc, true);
    __HAL_ADC_CLEAR_FLAG(hadc, (ADC_FLAG_JSTRT | ADC_FLAG_JEOC));
  }
  // Regular measurements
  uint32_t EOC = __HAL_ADC_GET_FLAG(hadc, ADC_FLAG_EOC);
  uint32_t EOC_IT_EN = __HAL_ADC_GET_IT_SOURCE(hadc, ADC_IT_EOC);
  if (EOC && EOC_IT_EN) {
    callback(hadc, false);
    __HAL_ADC_CLEAR_FLAG(hadc, (ADC_FLAG_STRT | ADC_FLAG_EOC));
  }
}


/**
* @brief This function handles EXTI line0 interrupt.
*/
void EXTI0_IRQHandler(void)
{
  HAL_GPIO_EXTI_IRQHandler(GPIO_PIN_0);
}

/**
* @brief This function handles EXTI line2 interrupt.
*/
void EXTI2_IRQHandler(void)
{
  HAL_GPIO_EXTI_IRQHandler(GPIO_PIN_2);
}

/* USER CODE END 1 */
/************************ (C) COPYRIGHT STMicroelectronics *****END OF FILE****/<|MERGE_RESOLUTION|>--- conflicted
+++ resolved
@@ -54,16 +54,13 @@
 extern ADC_HandleTypeDef hadc1;
 extern ADC_HandleTypeDef hadc2;
 extern ADC_HandleTypeDef hadc3;
-<<<<<<< HEAD
 extern CAN_HandleTypeDef hcan1;
-=======
 extern TIM_HandleTypeDef htim8;
 extern DMA_HandleTypeDef hdma_uart4_rx;
 extern DMA_HandleTypeDef hdma_uart4_tx;
 extern UART_HandleTypeDef huart4;
 
 extern TIM_HandleTypeDef htim14;
->>>>>>> 7166634d
 
 /******************************************************************************/
 /*            Cortex-M4 Processor Interruption and Exception Handlers         */ 
@@ -235,7 +232,6 @@
 }
 
 /**
-<<<<<<< HEAD
 * @brief This function handles CAN1 TX interrupts.
 */
 void CAN1_TX_IRQHandler(void)
@@ -270,7 +266,9 @@
   /* USER CODE BEGIN CAN1_RX0_IRQn 1 */
 
   /* USER CODE END CAN1_RX0_IRQn 1 */
-=======
+}
+
+/**
 * @brief This function handles TIM8 trigger and commutation interrupts and TIM14 global interrupt.
 */
 void TIM8_TRG_COM_TIM14_IRQHandler(void)
@@ -297,7 +295,6 @@
   /* USER CODE BEGIN UART4_IRQn 1 */
 
   /* USER CODE END UART4_IRQn 1 */
->>>>>>> 7166634d
 }
 
 /**
