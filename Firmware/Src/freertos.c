/**
  ******************************************************************************
  * File Name          : freertos.c
  * Description        : Code for freertos applications
  ******************************************************************************
  * This notice applies to any and all portions of this file
  * that are not between comment pairs USER CODE BEGIN and
  * USER CODE END. Other portions of this file, whether 
  * inserted by the user or by software development tools
  * are owned by their respective copyright owners.
  *
  * Copyright (c) 2017 STMicroelectronics International N.V. 
  * All rights reserved.
  *
  * Redistribution and use in source and binary forms, with or without 
  * modification, are permitted, provided that the following conditions are met:
  *
  * 1. Redistribution of source code must retain the above copyright notice, 
  *    this list of conditions and the following disclaimer.
  * 2. Redistributions in binary form must reproduce the above copyright notice,
  *    this list of conditions and the following disclaimer in the documentation
  *    and/or other materials provided with the distribution.
  * 3. Neither the name of STMicroelectronics nor the names of other 
  *    contributors to this software may be used to endorse or promote products 
  *    derived from this software without specific written permission.
  * 4. This software, including modifications and/or derivative works of this 
  *    software, must execute solely and exclusively on microcontroller or
  *    microprocessor devices manufactured by or for STMicroelectronics.
  * 5. Redistribution and use of this software other than as permitted under 
  *    this license is void and will automatically terminate your rights under 
  *    this license. 
  *
  * THIS SOFTWARE IS PROVIDED BY STMICROELECTRONICS AND CONTRIBUTORS "AS IS" 
  * AND ANY EXPRESS, IMPLIED OR STATUTORY WARRANTIES, INCLUDING, BUT NOT 
  * LIMITED TO, THE IMPLIED WARRANTIES OF MERCHANTABILITY, FITNESS FOR A 
  * PARTICULAR PURPOSE AND NON-INFRINGEMENT OF THIRD PARTY INTELLECTUAL PROPERTY
  * RIGHTS ARE DISCLAIMED TO THE FULLEST EXTENT PERMITTED BY LAW. IN NO EVENT 
  * SHALL STMICROELECTRONICS OR CONTRIBUTORS BE LIABLE FOR ANY DIRECT, INDIRECT,
  * INCIDENTAL, SPECIAL, EXEMPLARY, OR CONSEQUENTIAL DAMAGES (INCLUDING, BUT NOT
  * LIMITED TO, PROCUREMENT OF SUBSTITUTE GOODS OR SERVICES; LOSS OF USE, DATA, 
  * OR PROFITS; OR BUSINESS INTERRUPTION) HOWEVER CAUSED AND ON ANY THEORY OF 
  * LIABILITY, WHETHER IN CONTRACT, STRICT LIABILITY, OR TORT (INCLUDING 
  * NEGLIGENCE OR OTHERWISE) ARISING IN ANY WAY OUT OF THE USE OF THIS SOFTWARE,
  * EVEN IF ADVISED OF THE POSSIBILITY OF SUCH DAMAGE.
  *
  ******************************************************************************
  */

/* Includes ------------------------------------------------------------------*/
#include "FreeRTOS.h"
#include "task.h"
#include "cmsis_os.h"

/* USER CODE BEGIN Includes */     
#include "freertos_vars.h"
#include "low_level.h"
#include "commands.h"
/* USER CODE END Includes */

/* Variables -----------------------------------------------------------------*/
osThreadId defaultTaskHandle;

/* USER CODE BEGIN Variables */
<<<<<<< HEAD
extern PCD_HandleTypeDef hpcd_USB_OTG_FS;
extern CAN_HandleTypeDef hcan1;
osThreadId thread_motor_0;
osThreadId thread_motor_1;
osThreadId thread_usb_cmd;
osThreadId thread_can_cmd;
osSemaphoreId sem_usb_irq;
osSemaphoreId sem_can_irq;
=======

>>>>>>> 7166634d
/* USER CODE END Variables */

/* Function prototypes -------------------------------------------------------*/
void StartDefaultTask(void const * argument);

extern void MX_USB_DEVICE_Init(void);
void MX_FREERTOS_Init(void); /* (MISRA C 2004 rule 8.1) */

/* USER CODE BEGIN FunctionPrototypes */
<<<<<<< HEAD
void usb_cmd_thread(void const * argument);
void can_cmd_thread(void const * argument);
=======
>>>>>>> 7166634d

/* USER CODE END FunctionPrototypes */

/* Hook prototypes */

/* Init FreeRTOS */

void MX_FREERTOS_Init(void) {
  /* USER CODE BEGIN Init */
       
  /* USER CODE END Init */

  /* USER CODE BEGIN RTOS_MUTEX */
  /* add mutexes, ... */
  /* USER CODE END RTOS_MUTEX */

  /* USER CODE BEGIN RTOS_SEMAPHORES */
  // Init usb irq binary semaphore, and start with no tolkens by removing the starting one.
  osSemaphoreDef(sem_usb_irq);
  sem_usb_irq = osSemaphoreCreate(osSemaphore(sem_usb_irq), 1);
  osSemaphoreWait(sem_usb_irq, 0);

  // Init can irq binary semaphore, and start with no tolkens by removing the initial one.
  osSemaphoreDef(sem_can_irq);
  sem_can_irq = osSemaphoreCreate(osSemaphore(sem_can_irq), 1);
  osSemaphoreWait(sem_can_irq, 0);
  /* USER CODE END RTOS_SEMAPHORES */

  /* USER CODE BEGIN RTOS_TIMERS */
  /* start timers, add new ones, ... */
  /* USER CODE END RTOS_TIMERS */

  /* Create the thread(s) */
  /* definition and creation of defaultTask */
  osThreadDef(defaultTask, StartDefaultTask, osPriorityIdle, 0, 256);
  defaultTaskHandle = osThreadCreate(osThread(defaultTask), NULL);

  /* USER CODE BEGIN RTOS_THREADS */

  /* USER CODE END RTOS_THREADS */

  /* USER CODE BEGIN RTOS_QUEUES */
  /* add queues, ... */
  /* USER CODE END RTOS_QUEUES */
}

/* StartDefaultTask function */
void StartDefaultTask(void const * argument)
{
  /* init code for USB_DEVICE */
  MX_USB_DEVICE_Init();

  /* USER CODE BEGIN StartDefaultTask */

  // Init communications
  init_communication();

  // Init motor control
  init_motor_control();

  // Start motor threads
  osThreadDef(task_motor_0, motor_thread,   osPriorityHigh+1, 0, 512);
  osThreadDef(task_motor_1, motor_thread,   osPriorityHigh,   0, 512);
  thread_motor_0 = osThreadCreate(osThread(task_motor_0), &motors[0]);
  thread_motor_1 = osThreadCreate(osThread(task_motor_1), &motors[1]);

  // Start USB command handling thread
  osThreadDef(task_cmd_parse, cmd_parse_thread, osPriorityNormal, 0, 512);
  thread_cmd_parse = osThreadCreate(osThread(task_cmd_parse), NULL);

  // Start CAN command handling thread
  osThreadDef(task_can_cmd, can_cmd_thread, osPriorityNormal, 0, 512);
  thread_can_cmd = osThreadCreate(osThread(task_can_cmd), NULL);

  //If we get to here, then the default task is done.
  vTaskDelete(defaultTaskHandle);

  /* USER CODE END StartDefaultTask */
}

/* USER CODE BEGIN Application */

<<<<<<< HEAD
// Thread to handle deffered processing of USB interrupt
void usb_cmd_thread(void const * argument) {

  for (;;) {
    // Wait for signalling from USB interrupt (OTG_FS_IRQHandler)
    osSemaphoreWait(sem_usb_irq, osWaitForever);
    // Irq processing loop
    //while(HAL_NVIC_GetActive(OTG_FS_IRQn)) {
      HAL_PCD_IRQHandler(&hpcd_USB_OTG_FS);
    //}
    // Let the irq (OTG_FS_IRQHandler) fire again.
    HAL_NVIC_EnableIRQ(OTG_FS_IRQn);
  }

  // If we get here, then this task is done
  vTaskDelete(osThreadGetId());
}

// Thread to handle deffered processing of CAN interrupt
void can_cmd_thread(void const * argument) {

  for (;;) {
    // Wait for signalling from CAN interrupt (HAL_CAN_IRQHandler)
    osSemaphoreWait(sem_can_irq, osWaitForever);
    // Irq processing loop
    //while(HAL_NVIC_GetActive(CAN1_RX0_IRQn)) {
      HAL_CAN_IRQHandler(&hcan1);
    //}
    // Let the irq (CAN1_RX0_IRQn) fire again.
    HAL_NVIC_EnableIRQ(CAN1_RX0_IRQn);
  }

  // If we get here, then this task is done
  vTaskDelete(osThreadGetId());
}

=======
>>>>>>> 7166634d
/* USER CODE END Application */

/************************ (C) COPYRIGHT STMicroelectronics *****END OF FILE****/<|MERGE_RESOLUTION|>--- conflicted
+++ resolved
@@ -61,18 +61,14 @@
 osThreadId defaultTaskHandle;
 
 /* USER CODE BEGIN Variables */
-<<<<<<< HEAD
-extern PCD_HandleTypeDef hpcd_USB_OTG_FS;
 extern CAN_HandleTypeDef hcan1;
 osThreadId thread_motor_0;
 osThreadId thread_motor_1;
-osThreadId thread_usb_cmd;
+osThreadId thread_cmd_parse;
 osThreadId thread_can_cmd;
 osSemaphoreId sem_usb_irq;
 osSemaphoreId sem_can_irq;
-=======
 
->>>>>>> 7166634d
 /* USER CODE END Variables */
 
 /* Function prototypes -------------------------------------------------------*/
@@ -82,11 +78,7 @@
 void MX_FREERTOS_Init(void); /* (MISRA C 2004 rule 8.1) */
 
 /* USER CODE BEGIN FunctionPrototypes */
-<<<<<<< HEAD
-void usb_cmd_thread(void const * argument);
 void can_cmd_thread(void const * argument);
-=======
->>>>>>> 7166634d
 
 /* USER CODE END FunctionPrototypes */
 
@@ -169,25 +161,6 @@
 
 /* USER CODE BEGIN Application */
 
-<<<<<<< HEAD
-// Thread to handle deffered processing of USB interrupt
-void usb_cmd_thread(void const * argument) {
-
-  for (;;) {
-    // Wait for signalling from USB interrupt (OTG_FS_IRQHandler)
-    osSemaphoreWait(sem_usb_irq, osWaitForever);
-    // Irq processing loop
-    //while(HAL_NVIC_GetActive(OTG_FS_IRQn)) {
-      HAL_PCD_IRQHandler(&hpcd_USB_OTG_FS);
-    //}
-    // Let the irq (OTG_FS_IRQHandler) fire again.
-    HAL_NVIC_EnableIRQ(OTG_FS_IRQn);
-  }
-
-  // If we get here, then this task is done
-  vTaskDelete(osThreadGetId());
-}
-
 // Thread to handle deffered processing of CAN interrupt
 void can_cmd_thread(void const * argument) {
 
@@ -206,8 +179,6 @@
   vTaskDelete(osThreadGetId());
 }
 
-=======
->>>>>>> 7166634d
 /* USER CODE END Application */
 
 /************************ (C) COPYRIGHT STMicroelectronics *****END OF FILE****/