#ifndef __ENCODER_HPP
#define __ENCODER_HPP

#ifndef __ODRIVE_MAIN_H
#error "This file should not be included directly. Include odrive_main.h instead."
#endif

class Encoder {
public:
    enum Error_t {
        ERROR_NONE = 0,
        ERROR_UNSTABLE_GAIN = 0x01,
        ERROR_CPR_OUT_OF_RANGE = 0x02,
        ERROR_NO_RESPONSE = 0x04,
        ERROR_UNSUPPORTED_ENCODER_MODE = 0x08,
        ERROR_ILLEGAL_HALL_STATE = 0x10,
        ERROR_INDEX_NOT_FOUND_YET = 0x20,
    };

    enum Mode_t {
        MODE_INCREMENTAL,
        MODE_INCREMENTAL_PWM,
        MODE_ABSOLUTE,
        MODE_HALL
    };

    struct Config_t {
        Encoder::Mode_t mode = Encoder::MODE_INCREMENTAL;
        bool use_index = false;
        int32_t pwm_pin = 0;    // GPIO pin of the absolute PWM signal, must be 3 or 4
        bool pre_calibrated = false; // If true, this means the offset stored in
                                    // configuration is valid and does not need
                                    // be determined by run_offset_calibration.
                                    // In this case the encoder will enter ready
                                    // state as soon as the index is found.
        float idx_search_speed = 10.0f; // [rad/s electrical]
        bool zero_count_on_find_idx = true;
        int32_t cpr = (2048 * 4);   // Default resolution of CUI-AMT102 encoder,
        int32_t offset = 0;        // Offset between encoder count and rotor electrical phase
        float offset_float = 0.0f; // Sub-count phase alignment offset
        float calib_range = 0.02f;
        float bandwidth = 1000.0f;
<<<<<<< HEAD
        bool ignore_illegal_hall_state = false;
=======
        int32_t offset_abs = 0; // Offset for absolute position and some mechanical zero
>>>>>>> ce0dd950
    };

    Encoder(const EncoderHardwareConfig_t& hw_config,
                     Config_t& config);
    
    void setup();
    void set_error(Error_t error);
    bool do_checks();

    void enc_index_cb();

    void enc_pwm_cb(uint32_t rise_time, uint32_t fall_time);

    void set_linear_count(int32_t count);
    void set_circular_count(int32_t count, bool update_offset);
    bool calib_enc_offset(float voltage_magnitude);
    bool scan_for_enc_idx(float omega, float voltage_magnitude);

    bool run_index_search();
    bool run_offset_calibration();
    bool update();

    void update_pll_gains();

    const EncoderHardwareConfig_t& hw_config_;
    Config_t& config_;
    Axis* axis_ = nullptr; // set by Axis constructor

    Error_t error_ = ERROR_NONE;
    bool index_found_ = false;
    bool pwm_updated_ = false;
    bool is_ready_ = false;
    int32_t shadow_count_ = 0;
    int32_t count_in_cpr_ = 0;
    float interpolation_ = 0.0f;
    float phase_ = 0.0f;    // [count]
    float pos_estimate_ = 0.0f;  // [count]
    float pos_cpr_ = 0.0f;  // [count]
    float vel_estimate_ = 0.0f;  // [count/s]
    float pll_kp_ = 0.0f;   // [count/s / count]
    float pll_ki_ = 0.0f;   // [(count/s^2) / count]
    int32_t pos_abs_ = 0;

    // Updated by low_level pwm_adc_cb
    uint8_t hall_state_ = 0x0; // bit[0] = HallA, .., bit[2] = HallC

    // Communication protocol definitions
    auto make_protocol_definitions() {
        return make_protocol_member_list(
            make_protocol_property("error", &error_),
            make_protocol_ro_property("is_ready", &is_ready_),
            make_protocol_ro_property("index_found", const_cast<bool*>(&index_found_)),
            make_protocol_property("shadow_count", &shadow_count_),
            make_protocol_property("count_in_cpr", &count_in_cpr_),
            make_protocol_property("interpolation", &interpolation_),
            make_protocol_property("phase", &phase_),
            make_protocol_property("pos_estimate", &pos_estimate_),
            make_protocol_property("pos_cpr", &pos_cpr_),
            make_protocol_property("hall_state", &hall_state_),
            make_protocol_property("vel_estimate", &vel_estimate_),
            make_protocol_property("pos_abs", &pos_abs_),
            // make_protocol_property("pll_kp", &pll_kp_),
            // make_protocol_property("pll_ki", &pll_ki_),
            make_protocol_object("config",
                make_protocol_property("mode", &config_.mode),
                make_protocol_property("use_index", &config_.use_index),
                make_protocol_property("pwm_pin", &config_.pwm_pin),
                make_protocol_property("pre_calibrated", &config_.pre_calibrated),
                make_protocol_property("idx_search_speed", &config_.idx_search_speed),
                make_protocol_property("zero_count_on_find_idx", &config_.zero_count_on_find_idx),
                make_protocol_property("cpr", &config_.cpr),
                make_protocol_property("offset", &config_.offset),
                make_protocol_property("offset_abs", &config_.offset_abs),
                make_protocol_property("offset_float", &config_.offset_float),
                make_protocol_property("bandwidth", &config_.bandwidth,
                    [](void* ctx) { static_cast<Encoder*>(ctx)->update_pll_gains(); }, this),
                make_protocol_property("calib_range", &config_.calib_range),
                make_protocol_property("ignore_illegal_hall_state", &config_.ignore_illegal_hall_state)
            )
        );
    }
};

DEFINE_ENUM_FLAG_OPERATORS(Encoder::Error_t)

#endif // __ENCODER_HPP<|MERGE_RESOLUTION|>--- conflicted
+++ resolved
@@ -40,11 +40,8 @@
         float offset_float = 0.0f; // Sub-count phase alignment offset
         float calib_range = 0.02f;
         float bandwidth = 1000.0f;
-<<<<<<< HEAD
+        int32_t offset_abs = 0; // Offset for absolute position and some mechanical zero
         bool ignore_illegal_hall_state = false;
-=======
-        int32_t offset_abs = 0; // Offset for absolute position and some mechanical zero
->>>>>>> ce0dd950
     };
 
     Encoder(const EncoderHardwareConfig_t& hw_config,
