--- conflicted
+++ resolved
@@ -8,17 +8,10 @@
 class Encoder {
 public:
     enum Error_t {
-<<<<<<< HEAD
-        ERROR_NONE                     = 0,
-        ERROR_UNSTABLE_GAIN            = 0x01,
-        ERROR_CPR_POLEPAIRS_MISMATCH   = 0x02,
-        ERROR_NO_RESPONSE              = 0x04,
-=======
         ERROR_NONE = 0,
         ERROR_UNSTABLE_GAIN = 0x01,
         ERROR_CPR_POLEPAIRS_MISMATCH = 0x02,
         ERROR_NO_RESPONSE = 0x04,
->>>>>>> 2a1d95db
         ERROR_UNSUPPORTED_ENCODER_MODE = 0x08,
         ERROR_ILLEGAL_HALL_STATE = 0x10,
         ERROR_INDEX_NOT_FOUND_YET = 0x20,
@@ -31,15 +24,9 @@
         MODE_INCREMENTAL,
         MODE_HALL,
         MODE_SINCOS,
-<<<<<<< HEAD
-        MODE_SPI_ABS_CUI = 0x100,
-        MODE_SPI_ABS_AMS = 0x101,
-        MODE_SPI_ABS_AEAT = 0x102,
-=======
         MODE_SPI_ABS_CUI = 0x100,   //!< compatible with CUI AMT23xx
         MODE_SPI_ABS_AMS = 0x101,   //!< compatible with AMS AS5047P, AS5048A/AS5048B (no daisy chain support)
         MODE_SPI_ABS_AEAT = 0x102,  //!< not yet implemented
->>>>>>> 2a1d95db
     };
     const uint32_t MODE_FLAG_ABS = 0x100;
 
@@ -64,19 +51,12 @@
         bool idx_search_unidirectional = false; // Only allow index search in known direction
         bool ignore_illegal_hall_state = false; // dont error on bad states like 000 or 111
         uint16_t abs_spi_cs_gpio_pin = 1;
-<<<<<<< HEAD
-    };
-
-    Encoder(const EncoderHardwareConfig_t& hw_config,
-            Config_t& config, Motor::Config_t motor_config);
-=======
         uint16_t sincos_gpio_pin_sin = 3;
         uint16_t sincos_gpio_pin_cos = 4;
     };
 
     Encoder(const EncoderHardwareConfig_t& hw_config,
             Config_t& config, const Motor::Config_t& motor_config);
->>>>>>> 2a1d95db
     
     void setup();
     void set_error(Error_t error);
@@ -130,16 +110,9 @@
     bool abs_spi_start_transaction();
     void abs_spi_cb();
     void abs_spi_cs_pin_init();
-<<<<<<< HEAD
-    uint16_t abs_spi_dma_tx_[2] = {0xFFFF, 0x0000};
-    uint16_t abs_spi_dma_rx_[2];
-    bool abs_spi_pos_updated_ = false;
-    bool abs_spi_pos_init_once_ = false;
-=======
     uint16_t abs_spi_dma_tx_[1] = {0xFFFF};
     uint16_t abs_spi_dma_rx_[1];
     bool abs_spi_pos_updated_ = false;
->>>>>>> 2a1d95db
     Mode_t mode_ = MODE_INCREMENTAL;
     GPIO_TypeDef* abs_spi_cs_port_;
     uint16_t abs_spi_cs_pin_;
