--- conflicted
+++ resolved
@@ -30,11 +30,7 @@
     struct Config_t {
         Encoder::Mode_t mode = Encoder::MODE_INCREMENTAL;
         bool use_index = false;
-<<<<<<< HEAD
-        int32_t pwm_pin = 0;    // GPIO pin of the absolue PWM signal, must be 4 or 5
-=======
         int32_t pwm_pin = 0;    // GPIO pin of the absolute PWM signal, must be 3 or 4
->>>>>>> c702f38c
         bool pre_calibrated = false; // If true, this means the offset stored in
                                     // configuration is valid and does not need
                                     // be determined by run_offset_calibration.
@@ -96,12 +92,8 @@
     float pll_kp_ = 0.0f;   // [count/s / count]
     float pll_ki_ = 0.0f;   // [(count/s^2) / count]
     int32_t pos_abs_ = 0;
-<<<<<<< HEAD
-
-=======
     GPIO_TypeDef* spi_cs_port_;
     uint16_t spi_cs_pin_;
->>>>>>> c702f38c
     // Updated by low_level pwm_adc_cb
     uint8_t hall_state_ = 0x0; // bit[0] = HallA, .., bit[2] = HallC
 
@@ -126,12 +118,9 @@
                 make_protocol_property("mode", &config_.mode),
                 make_protocol_property("use_index", &config_.use_index),
                 make_protocol_property("pwm_pin", &config_.pwm_pin),
-<<<<<<< HEAD
-=======
                 make_protocol_property("spi_cs_pin", &config_.spi_cs_gpio_pin, 
                 [](void* ctx) { static_cast<Encoder*>(ctx)->decode_spi_cs_pin(); }, this),
                 make_protocol_property("abs_encoder_type", &config_.abs_enc_type),
->>>>>>> c702f38c
                 make_protocol_property("pre_calibrated", &config_.pre_calibrated),
                 make_protocol_property("idx_search_speed", &config_.idx_search_speed),
                 make_protocol_property("zero_count_on_find_idx", &config_.zero_count_on_find_idx),
