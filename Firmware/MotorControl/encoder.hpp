#ifndef __ENCODER_HPP
#define __ENCODER_HPP

#include <arm_math.h>
#include <Drivers/STM32/stm32_spi_arbiter.hpp>
#include "utils.hpp"
#include <autogen/interfaces.hpp>
#include "component.hpp"


class Encoder : public ODriveIntf::EncoderIntf {
public:
    static constexpr uint32_t MODE_FLAG_ABS = 0x100;

    struct Config_t {
        Mode mode = MODE_INCREMENTAL;
        bool use_index = false;
        bool pre_calibrated = false; // If true, this means the offset stored in
                                    // configuration is valid and does not need
                                    // be determined by run_offset_calibration.
                                    // In this case the encoder will enter ready
                                    // state as soon as the index is found.
        bool zero_count_on_find_idx = true;
        int32_t cpr = (2048 * 4);   // Default resolution of CUI-AMT102 encoder,
<<<<<<< HEAD
        int32_t offset = 0;        // Offset between encoder count and rotor electrical phase
        float offset_float = 0.0f; // Sub-count phase alignment offset
        int32_t direction = 0.0f; // direction with respect to motor
=======
        int32_t phase_offset = 0;        // Offset between encoder count and rotor electrical phase
        float phase_offset_float = 0.0f; // Sub-count phase alignment offset
>>>>>>> 9594c477
        bool enable_phase_interpolation = true; // Use velocity to interpolate inside the count state
        float calib_range = 0.02f; // Accuracy required to pass encoder cpr check
        float calib_scan_distance = 16.0f * M_PI; // rad electrical
        float calib_scan_omega = 4.0f * M_PI; // rad/s electrical
        float bandwidth = 1000.0f;
        bool find_idx_on_lockin_only = false; // Only be sensitive during lockin scan constant vel state
        bool ignore_illegal_hall_state = false; // dont error on bad states like 000 or 111
        uint16_t abs_spi_cs_gpio_pin = 1;
        uint16_t sincos_gpio_pin_sin = 3;
        uint16_t sincos_gpio_pin_cos = 4;

        // custom setters
        Encoder* parent = nullptr;
        void set_use_index(bool value) { use_index = value; parent->set_idx_subscribe(); }
        void set_find_idx_on_lockin_only(bool value) { find_idx_on_lockin_only = value; parent->set_idx_subscribe(); }
        void set_abs_spi_cs_gpio_pin(uint16_t value) { abs_spi_cs_gpio_pin = value; parent->abs_spi_cs_pin_init(); }
        void set_pre_calibrated(bool value) { pre_calibrated = value; parent->check_pre_calibrated(); }
        void set_bandwidth(float value) { bandwidth = value; parent->update_pll_gains(); }
    };

    Encoder(TIM_HandleTypeDef* timer, Stm32Gpio index_gpio,
            Stm32Gpio hallA_gpio, Stm32Gpio hallB_gpio, Stm32Gpio hallC_gpio,
            Stm32SpiArbiter* spi_arbiter);
    
    bool apply_config(ODriveIntf::MotorIntf::MotorType motor_type);
    void setup();
    void set_error(Error error);
    bool do_checks();

    void enc_index_cb();
    void set_idx_subscribe(bool override_enable = false);
    void update_pll_gains();
    void check_pre_calibrated();

    void set_linear_count(int32_t count);
    void set_circular_count(int32_t count, bool update_offset);
    bool calib_enc_offset(float voltage_magnitude);

    bool run_index_search();
    bool run_direction_find();
    bool run_offset_calibration();
    void sample_now();
    bool read_sampled_gpio(Stm32Gpio gpio);
    void decode_hall_samples();
    bool update();

    TIM_HandleTypeDef* timer_;
    Stm32Gpio index_gpio_;
    Stm32Gpio hallA_gpio_;
    Stm32Gpio hallB_gpio_;
    Stm32Gpio hallC_gpio_;
    Stm32SpiArbiter* spi_arbiter_;
    Axis* axis_ = nullptr; // set by Axis constructor

    Config_t config_;

    Error error_ = ERROR_NONE;
    bool index_found_ = false;
    bool is_ready_ = false;
    int32_t shadow_count_ = 0;
    int32_t count_in_cpr_ = 0;
    float interpolation_ = 0.0f;
    OutputPort<float> phase_ = 0.0f;     // [rad]
    OutputPort<float> phase_vel_ = 0.0f; // [rad/s]
    float pos_estimate_counts_ = 0.0f;  // [count]
    float pos_cpr_counts_ = 0.0f;  // [count]
    float vel_estimate_counts_ = 0.0f;  // [count/s]
    float pll_kp_ = 0.0f;   // [count/s / count]
    float pll_ki_ = 0.0f;   // [(count/s^2) / count]
    float calib_scan_response_ = 0.0f; // debug report from offset calib
    int32_t pos_abs_ = 0;
    float spi_error_rate_ = 0.0f;

    OutputPort<float> pos_estimate_ = 0.0f; // [turn]
    OutputPort<float> vel_estimate_ = 0.0f; // [turn/s]
    OutputPort<float> pos_circular_ = 0.0f; // [turn]

    bool pos_estimate_valid_ = false;
    bool vel_estimate_valid_ = false;

    int16_t tim_cnt_sample_ = 0; // 
    static const constexpr GPIO_TypeDef* ports_to_sample[] = { GPIOA, GPIOB, GPIOC };
    uint16_t port_samples_[sizeof(ports_to_sample) / sizeof(ports_to_sample[0])];
    // Updated by low_level pwm_adc_cb
    uint8_t hall_state_ = 0x0; // bit[0] = HallA, .., bit[2] = HallC
    float sincos_sample_s_ = 0.0f;
    float sincos_sample_c_ = 0.0f;

    bool abs_spi_start_transaction();
    void abs_spi_cb(bool success);
    void abs_spi_cs_pin_init();
    bool abs_spi_pos_updated_ = false;
    Mode mode_ = MODE_INCREMENTAL;
    Stm32Gpio abs_spi_cs_gpio_;
    uint32_t abs_spi_cr1;
    uint32_t abs_spi_cr2;
    uint16_t abs_spi_dma_tx_[1] = {0xFFFF};
    uint16_t abs_spi_dma_rx_[1];
    Stm32SpiArbiter::SpiTask spi_task_;

    constexpr float getCoggingRatio(){
        return 1.0f / 3600.0f;
    }

};

#endif // __ENCODER_HPP<|MERGE_RESOLUTION|>--- conflicted
+++ resolved
@@ -22,14 +22,9 @@
                                     // state as soon as the index is found.
         bool zero_count_on_find_idx = true;
         int32_t cpr = (2048 * 4);   // Default resolution of CUI-AMT102 encoder,
-<<<<<<< HEAD
-        int32_t offset = 0;        // Offset between encoder count and rotor electrical phase
-        float offset_float = 0.0f; // Sub-count phase alignment offset
-        int32_t direction = 0.0f; // direction with respect to motor
-=======
         int32_t phase_offset = 0;        // Offset between encoder count and rotor electrical phase
         float phase_offset_float = 0.0f; // Sub-count phase alignment offset
->>>>>>> 9594c477
+        int32_t direction = 0.0f; // direction with respect to motor
         bool enable_phase_interpolation = true; // Use velocity to interpolate inside the count state
         float calib_range = 0.02f; // Accuracy required to pass encoder cpr check
         float calib_scan_distance = 16.0f * M_PI; // rad electrical
