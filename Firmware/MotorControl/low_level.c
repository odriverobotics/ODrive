/* Includes ------------------------------------------------------------------*/

// Because of broken cmsis_os.h, we need to include arm_math first,
// otherwise chip specific defines are ommited
#include <stm32f405xx.h>
#include <stm32f4xx_hal.h>  // Sets up the correct chip specifc defines required by arm_math
#define ARM_MATH_CM4
#include <arm_math.h>

#include <low_level.h>

#include <cmsis_os.h>
#include <math.h>
#include <stdint.h>
#include <stdlib.h>

#include <adc.h>
#include <gpio.h>
#include <main.h>
#include <spi.h>
#include <tim.h>
#include <utils.h>

/* Private defines -----------------------------------------------------------*/

// #define DEBUG_PRINT

/* Private macros ------------------------------------------------------------*/
/* Private typedef -----------------------------------------------------------*/
/* Global constant data ------------------------------------------------------*/
/* Global variables ----------------------------------------------------------*/
// This value is updated by the DC-bus reading ADC.
// Arbitrary non-zero inital value to avoid division by zero if ADC reading is late
float vbus_voltage = 12.0f;

// TODO stick parameter into struct
#define ENCODER_CPR (2048 * 4) // Default resolution of CUI-AMT102 encoder
#define POLE_PAIRS 7 // This value is correct for N5065 motors and Turnigy SK3 series.
const float elec_rad_per_enc = POLE_PAIRS * 2 * M_PI * (1.0f / (float)ENCODER_CPR);

#if HW_VERSION_MAJOR == 3
#if HW_VERSION_MINOR <= 3
#define SHUNT_RESISTANCE (675e-6f)
#else
#define SHUNT_RESISTANCE (500e-6f)
#endif
#endif

// TODO: Migrate to C++, clearly we are actually doing object oriented code here...
// TODO: For nice encapsulation, consider not having the motor objects public

// NOTE: for gimbal motors, all units of A are instead V.
// example: vel_gain is [V/(count/s)] instead of [A/(count/s)]
// example: current_lim and calibration_current will instead determine the maximum voltage applied to the motor.
Motor_t motors[] = {
    {
        // M0
        .control_mode = CTRL_MODE_POSITION_CONTROL,  //see: Motor_control_mode_t
        .enable_step_dir = false,                    //auto enabled after calibration
        .counts_per_step = 2.0f,
        .error = ERROR_NO_ERROR,
        .drv_fault = DRV8301_FaultType_NoFault,
        .pos_setpoint = 0.0f,
        .pos_gain = 20.0f,  // [(counts/s) / counts]
        .vel_setpoint = 0.0f,
        // .vel_setpoint = 800.0f, <sensorless example>
        .vel_gain = 5.0f / 10000.0f,  // [A/(counts/s)]
        // .vel_gain = 15.0f / 200.0f, // [A/(rad/s)] <sensorless example>
        .vel_integrator_gain = 10.0f / 10000.0f,  // [A/(counts/s * s)]
        // .vel_integrator_gain = 0.0f, // [A/(rad/s * s)] <sensorless example>
        .vel_integrator_current = 0.0f,  // [A]
        .vel_limit = 20000.0f,           // [counts/s]
        .current_setpoint = 0.0f,        // [A]
        .calibration_current = 10.0f,    // [A]
<<<<<<< HEAD
        .resistance_calib_max_voltage = 1.0f, // [V]
        .dc_bus_brownout_trip_level = 8.0f, // [V]
=======
        .resistance_calib_max_voltage = 1.0f, // [V] - You may need to increase this if this voltage isn't sufficient to drive calibration_current through the motor.
>>>>>>> dea9df65
        .phase_inductance = 0.0f,        // to be set by measure_phase_inductance
        .phase_resistance = 0.0f,        // to be set by measure_phase_resistance
        .motor_thread = 0,
        .thread_ready = false,
        // .enable_control = true,
        // .do_calibration = true,
        // .calibration_ok = false,
        .motor_timer = &htim1,
        .next_timings = {TIM_1_8_PERIOD_CLOCKS / 2, TIM_1_8_PERIOD_CLOCKS / 2, TIM_1_8_PERIOD_CLOCKS / 2},
        .control_deadline = TIM_1_8_PERIOD_CLOCKS,
        .last_cpu_time = 0,
        .current_meas = {0.0f, 0.0f},
        .DC_calib = {0.0f, 0.0f},
        .gate_driver = {
            .spiHandle = &hspi3,
            // Note: this board has the EN_Gate pin shared!
            .EngpioHandle = EN_GATE_GPIO_Port,
            .EngpioNumber = EN_GATE_Pin,
            .nCSgpioHandle = M0_nCS_GPIO_Port,
            .nCSgpioNumber = M0_nCS_Pin,
            .RxTimeOut = false,
            .enableTimeOut = false,
        },
        // .gate_driver_regs Init by DRV8301_setup
        .motor_type = MOTOR_TYPE_HIGH_CURRENT,
        // .motor_type = MOTOR_TYPE_GIMBAL,
        .shunt_conductance = 1.0f / SHUNT_RESISTANCE,  //[S]
        .phase_current_rev_gain = 0.0f,                // to be set by DRV8301_setup
        .current_control = {
            // Read out max_allowed_current to see max supported value for current_lim.
            // You can change DRV8301_ShuntAmpGain to get a different range.
            // .current_lim = 75.0f, //[A]
            .current_lim = 10.0f,  //[A]
            .p_gain = 0.0f,        // [V/A] should be auto set after resistance and inductance measurement
            .i_gain = 0.0f,        // [V/As] should be auto set after resistance and inductance measurement
            .v_current_control_integral_d = 0.0f,
            .v_current_control_integral_q = 0.0f,
            .Ibus = 0.0f,
            .final_v_alpha = 0.0f,
            .final_v_beta = 0.0f,
            .Iq_setpoint = 0.0f,
            .Iq_measured = 0.0f,
            .max_allowed_current = 0.0f,
        },
        // .rotor_mode = ROTOR_MODE_SENSORLESS,
        // .rotor_mode = ROTOR_MODE_RUN_ENCODER_TEST_SENSORLESS,
        .rotor_mode = ROTOR_MODE_ENCODER,
        .encoder = {
            .encoder_timer = &htim3,
            .use_index = false,
            .index_found = false,
            .calibrated = false,
            .idx_search_speed = 10.0f, // [rad/s electrical]
            .encoder_cpr = ENCODER_CPR,
            .encoder_offset = 0,
            .encoder_state = 0,
            .motor_dir = 1,   // 1 or -1
            .encoder_calib_range = 0.02,
            .phase = 0.0f,    // [rad]
            .pll_pos = 0.0f,  // [rad]
            .pll_vel = 0.0f,  // [rad/s]
            .pll_kp = 0.0f,   // [rad/s / rad]
            .pll_ki = 0.0f,   // [(rad/s^2) / rad]
        },
        .sensorless = {
            .phase = 0.0f,                        // [rad]
            .pll_pos = 0.0f,                      // [rad]
            .pll_vel = 0.0f,                      // [rad/s]
            .pll_kp = 0.0f,                       // [rad/s / rad]
            .pll_ki = 0.0f,                       // [(rad/s^2) / rad]
            .observer_gain = 1000.0f,             // [rad/s]
            .flux_state = {0.0f, 0.0f},           // [Vs]
            .V_alpha_beta_memory = {0.0f, 0.0f},  // [V]
            .pm_flux_linkage = 1.58e-3f,          // [V / (rad/s)]  { 5.51328895422 / (<pole pairs> * <rpm/v>) }
            .estimator_good = false,
            .spin_up_current = 10.0f,        // [A]
            .spin_up_acceleration = 400.0f,  // [rad/s^2]
            .spin_up_target_vel = 400.0f,    // [rad/s]
        },
        .loop_counter = 0,
        .timing_log_index = 0,
        .timing_log = {0},
        .anticogging = {
            .index = 0,
            .cogging_map = NULL,
            .use_anticogging = false,
            .calib_anticogging = false,
            .calib_pos_threshold = 1.0f,
            .calib_vel_threshold = 1.0f,
        },
    },
    {                                             // M1
        .control_mode = CTRL_MODE_POSITION_CONTROL,  //see: Motor_control_mode_t
        .enable_step_dir = false,                    //auto enabled after calibration
        .counts_per_step = 2.0f,
        .error = ERROR_NO_ERROR,
        .drv_fault = DRV8301_FaultType_NoFault,
        .pos_setpoint = 0.0f,
        .pos_gain = 20.0f,  // [(counts/s) / counts]
        .vel_setpoint = 0.0f,
        .vel_gain = 5.0f / 10000.0f,             // [A/(counts/s)]
        .vel_integrator_gain = 10.0f / 10000.0f,  // [A/(counts/s * s)]
        .vel_integrator_current = 0.0f,           // [A]
        .vel_limit = 20000.0f,                    // [counts/s]
        .current_setpoint = 0.0f,                 // [A]
        .calibration_current = 10.0f,             // [A]
<<<<<<< HEAD
        .resistance_calib_max_voltage = 1.0f, // [V]
        .dc_bus_brownout_trip_level = 8.0f, // [V]
=======
        .resistance_calib_max_voltage = 1.0f, // [V] - You may need to increase this if this voltage isn't sufficient to drive calibration_current through the motor.
>>>>>>> dea9df65
        .phase_inductance = 0.0f,                 // to be set by measure_phase_inductance
        .phase_resistance = 0.0f,                 // to be set by measure_phase_resistance
        .motor_thread = 0,
        .thread_ready = false,
        // .enable_control = true,
        // .do_calibration = true,
        // .calibration_ok = false,
        .motor_timer = &htim8,
        .next_timings = {TIM_1_8_PERIOD_CLOCKS / 2, TIM_1_8_PERIOD_CLOCKS / 2, TIM_1_8_PERIOD_CLOCKS / 2},
        .control_deadline = (3 * TIM_1_8_PERIOD_CLOCKS) / 2,
        .last_cpu_time = 0,
        .current_meas = {0.0f, 0.0f},
        .DC_calib = {0.0f, 0.0f},
        .gate_driver = {
            .spiHandle = &hspi3,
            // Note: this board has the EN_Gate pin shared!
            .EngpioHandle = EN_GATE_GPIO_Port,
            .EngpioNumber = EN_GATE_Pin,
            .nCSgpioHandle = M1_nCS_GPIO_Port,
            .nCSgpioNumber = M1_nCS_Pin,
            .RxTimeOut = false,
            .enableTimeOut = false,
        },
        // .gate_driver_regs Init by DRV8301_setup
        .motor_type = MOTOR_TYPE_HIGH_CURRENT,
        .shunt_conductance = 1.0f / SHUNT_RESISTANCE,  //[S]
        .phase_current_rev_gain = 0.0f,                // to be set by DRV8301_setup
        .current_control = {
            // Read out max_allowed_current to see max supported value for current_lim.
            // You can change DRV8301_ShuntAmpGain to get a different range.
            // .current_lim = 75.0f, //[A]
            .current_lim = 10.0f,  //[A]
            .p_gain = 0.0f,        // [V/A] should be auto set after resistance and inductance measurement
            .i_gain = 0.0f,        // [V/As] should be auto set after resistance and inductance measurement
            .v_current_control_integral_d = 0.0f,
            .v_current_control_integral_q = 0.0f,
            .Ibus = 0.0f,
            .final_v_alpha = 0.0f,
            .final_v_beta = 0.0f,
            .Iq_setpoint = 0.0f,
            .Iq_measured = 0.0f,
            .max_allowed_current = 0.0f,
        },
        .rotor_mode = ROTOR_MODE_ENCODER,
        .encoder = {
            .encoder_timer = &htim4,
            .use_index = false,
            .index_found = false,
            .calibrated = false,
            .idx_search_speed = 10.0f, // [rad/s electrical]
            .encoder_cpr = ENCODER_CPR,
            .encoder_offset = 0,
            .encoder_state = 0,
            .motor_dir = 1,   // 1 or -1
            .encoder_calib_range = 0.02,
            .phase = 0.0f,    // [rad]
            .pll_pos = 0.0f,  // [rad]
            .pll_vel = 0.0f,  // [rad/s]
            .pll_kp = 0.0f,   // [rad/s / rad]
            .pll_ki = 0.0f,   // [(rad/s^2) / rad]
        },
        .sensorless = {
            .phase = 0.0f,                        // [rad]
            .pll_pos = 0.0f,                      // [rad]
            .pll_vel = 0.0f,                      // [rad/s]
            .pll_kp = 0.0f,                       // [rad/s / rad]
            .pll_ki = 0.0f,                       // [(rad/s^2) / rad]
            .observer_gain = 1000.0f,             // [rad/s]
            .flux_state = {0.0f, 0.0f},           // [Vs]
            .V_alpha_beta_memory = {0.0f, 0.0f},  // [V]
            .pm_flux_linkage = 1.58e-3f,          // [V / (rad/s)]  { 5.51328895422 / (<pole pairs> * <rpm/v>) }
            .estimator_good = false,
            .spin_up_current = 10.0f,        // [A]
            .spin_up_acceleration = 400.0f,  // [rad/s^2]
            .spin_up_target_vel = 400.0f,    // [rad/s]
        },
        .loop_counter = 0,
        .timing_log_index = 0,
        .timing_log = {0},
        .anticogging = {
            .index = 0,
            .cogging_map = NULL,
            .use_anticogging = false,
            .calib_anticogging = false,
            .calib_pos_threshold = 1.0f,
            .calib_vel_threshold = 1.0f,
        }
    }
};
const size_t num_motors = sizeof(motors) / sizeof(motors[0]);

/* Private constant data -----------------------------------------------------*/
static const float one_by_sqrt3 = 0.57735026919f;
static const float sqrt3_by_2 = 0.86602540378f;
static const float current_meas_period = CURRENT_MEAS_PERIOD;
static const int current_meas_hz = CURRENT_MEAS_HZ;

/* Private variables ---------------------------------------------------------*/
static float brake_resistance = 0.47f;  // [ohm]

/* Function implementations --------------------------------------------------*/

//--------------------------------
// Command Handling
//--------------------------------

void set_pos_setpoint(Motor_t* motor, float pos_setpoint, float vel_feed_forward, float current_feed_forward) {
    motor->pos_setpoint = pos_setpoint;
    motor->vel_setpoint = vel_feed_forward;
    motor->current_setpoint = current_feed_forward;
    motor->control_mode = CTRL_MODE_POSITION_CONTROL;
#ifdef DEBUG_PRINT
    printf("POSITION_CONTROL %6.0f %3.3f %3.3f\n", motor->pos_setpoint, motor->vel_setpoint, motor->current_setpoint);
#endif
}

void set_vel_setpoint(Motor_t* motor, float vel_setpoint, float current_feed_forward) {
    motor->vel_setpoint = vel_setpoint;
    motor->current_setpoint = current_feed_forward;
    motor->control_mode = CTRL_MODE_VELOCITY_CONTROL;
#ifdef DEBUG_PRINT
    printf("VELOCITY_CONTROL %3.3f %3.3f\n", motor->vel_setpoint, motor->current_setpoint);
#endif
}

void set_current_setpoint(Motor_t* motor, float current_setpoint) {
    motor->current_setpoint = current_setpoint;
    motor->control_mode = CTRL_MODE_CURRENT_CONTROL;
#ifdef DEBUG_PRINT
    printf("CURRENT_CONTROL %3.3f\n", motor->current_setpoint);
#endif
}

//--------------------------------
// Utility
//--------------------------------

uint16_t check_timing(Motor_t* motor) {
    TIM_HandleTypeDef* htim = motor->motor_timer;
    uint16_t timing = htim->Instance->CNT;
    bool down = htim->Instance->CR1 & TIM_CR1_DIR;
    if (down) {
        uint16_t delta = TIM_1_8_PERIOD_CLOCKS - timing;
        timing = TIM_1_8_PERIOD_CLOCKS + delta;
    }

    if (++(motor->timing_log_index) == TIMING_LOG_SIZE) {
        motor->timing_log_index = 0;
    }
    motor->timing_log[motor->timing_log_index] = timing;

    return timing;
}

void global_fault(int error) {
    // Disable motors NOW!
    for (int i = 0; i < num_motors; ++i) {
        __HAL_TIM_MOE_DISABLE_UNCONDITIONALLY(motors[i].motor_timer);
    }
    // Set fault codes, etc.
    for (int i = 0; i < num_motors; ++i) {
        motors[i].error = error;
        *(motors[i].axis_legacy.enable_control) = false;
    }
    // disable brake resistor
    set_brake_current(0.0f);
}

float phase_current_from_adcval(Motor_t* motor, uint32_t ADCValue) {
    int adcval_bal = (int)ADCValue - (1 << 11);
    float amp_out_volt = (3.3f / (float)(1 << 12)) * (float)adcval_bal;
    float shunt_volt = amp_out_volt * motor->phase_current_rev_gain;
    float current = shunt_volt * motor->shunt_conductance;
    return current;
}

//--------------------------------
// Initalisation
//--------------------------------

// Initalises the low level motor control and then starts the motor control threads
void init_motor_control() {
    // Init gate drivers
    DRV8301_setup(&motors[0]);
    DRV8301_setup(&motors[1]);

    // Start PWM and enable adc interrupts/callbacks
    start_adc_pwm();

    // Start Encoders
    HAL_TIM_Encoder_Start(&htim3, TIM_CHANNEL_ALL);
    HAL_TIM_Encoder_Start(&htim4, TIM_CHANNEL_ALL);
    //TODO: Enable index on only one channel
    if (motors[0].encoder.use_index || motors[1].encoder.use_index) {
        SetupENCIndexGPIO();
    }

    // Wait for current sense calibration to converge
    // TODO make timing a function of calibration filter tau
    osDelay(1500);
}

// Set up the gate drivers
void DRV8301_setup(Motor_t* motor) {
    DRV8301_Obj* gate_driver = &motor->gate_driver;
    DRV_SPI_8301_Vars_t* local_regs = &motor->gate_driver_regs;

    DRV8301_enable(gate_driver);
    DRV8301_setupSpi(gate_driver, local_regs);

    // TODO we can use reporting only if we actually wire up the nOCTW pin
    local_regs->Ctrl_Reg_1.OC_MODE = DRV8301_OcMode_LatchShutDown;
    // Overcurrent set to approximately 150A at 100degC. This may need tweaking.
    local_regs->Ctrl_Reg_1.OC_ADJ_SET = DRV8301_VdsLevel_0p730_V;
    // 20V/V on 500uOhm gives a range of +/- 150A
    // 40V/V on 500uOhm gives a range of +/- 75A
    // 20V/V on 666uOhm gives a range of +/- 110A
    // 40V/V on 666uOhm gives a range of +/- 55A
    local_regs->Ctrl_Reg_2.GAIN = DRV8301_ShuntAmpGain_40VpV;
    // local_regs->Ctrl_Reg_2.GAIN = DRV8301_ShuntAmpGain_20VpV;

    switch (local_regs->Ctrl_Reg_2.GAIN) {
        case DRV8301_ShuntAmpGain_10VpV:
            motor->phase_current_rev_gain = 1.0f / 10.0f;
            break;
        case DRV8301_ShuntAmpGain_20VpV:
            motor->phase_current_rev_gain = 1.0f / 20.0f;
            break;
        case DRV8301_ShuntAmpGain_40VpV:
            motor->phase_current_rev_gain = 1.0f / 40.0f;
            break;
        case DRV8301_ShuntAmpGain_80VpV:
            motor->phase_current_rev_gain = 1.0f / 80.0f;
            break;
    }

    float margin = 0.90f;
    float max_input = margin * 0.3f * motor->shunt_conductance;
    float max_swing = margin * 1.6f * motor->shunt_conductance * motor->phase_current_rev_gain;
    motor->current_control.max_allowed_current = MACRO_MIN(max_input, max_swing);

    local_regs->SndCmd = true;
    DRV8301_writeData(gate_driver, local_regs);
    local_regs->RcvCmd = true;
    DRV8301_readData(gate_driver, local_regs);
}

void start_adc_pwm() {
    // Enable ADC and interrupts
    __HAL_ADC_ENABLE(&hadc1);
    __HAL_ADC_ENABLE(&hadc2);
    __HAL_ADC_ENABLE(&hadc3);
    // Warp field stabilize.
    osDelay(2);
    __HAL_ADC_ENABLE_IT(&hadc1, ADC_IT_JEOC);
    __HAL_ADC_ENABLE_IT(&hadc2, ADC_IT_JEOC);
    __HAL_ADC_ENABLE_IT(&hadc3, ADC_IT_JEOC);
    __HAL_ADC_ENABLE_IT(&hadc2, ADC_IT_EOC);
    __HAL_ADC_ENABLE_IT(&hadc3, ADC_IT_EOC);

    // Ensure that debug halting of the core doesn't leave the motor PWM running
    __HAL_DBGMCU_FREEZE_TIM1();
    __HAL_DBGMCU_FREEZE_TIM8();

    start_pwm(&htim1);
    start_pwm(&htim8);
    // TODO: explain why this offset
    sync_timers(&htim1, &htim8, TIM_CLOCKSOURCE_ITR0, TIM_1_8_PERIOD_CLOCKS / 2 - 1 * 128);

    // Motor output starts in the disabled state
    __HAL_TIM_MOE_DISABLE_UNCONDITIONALLY(&htim1);
    __HAL_TIM_MOE_DISABLE_UNCONDITIONALLY(&htim8);

    // Start brake resistor PWM in floating output configuration
    htim2.Instance->CCR3 = 0;
    htim2.Instance->CCR4 = TIM_APB1_PERIOD_CLOCKS + 1;
    HAL_TIM_PWM_Start(&htim2, TIM_CHANNEL_3);
    HAL_TIM_PWM_Start(&htim2, TIM_CHANNEL_4);
}

void start_pwm(TIM_HandleTypeDef* htim) {
    // Init PWM
    int half_load = TIM_1_8_PERIOD_CLOCKS / 2;
    htim->Instance->CCR1 = half_load;
    htim->Instance->CCR2 = half_load;
    htim->Instance->CCR3 = half_load;

    // This hardware obfustication layer really is getting on my nerves
    HAL_TIM_PWM_Start(htim, TIM_CHANNEL_1);
    HAL_TIMEx_PWMN_Start(htim, TIM_CHANNEL_1);
    HAL_TIM_PWM_Start(htim, TIM_CHANNEL_2);
    HAL_TIMEx_PWMN_Start(htim, TIM_CHANNEL_2);
    HAL_TIM_PWM_Start(htim, TIM_CHANNEL_3);
    HAL_TIMEx_PWMN_Start(htim, TIM_CHANNEL_3);

    htim->Instance->CCR4 = 1;
    HAL_TIM_PWM_Start_IT(htim, TIM_CHANNEL_4);
}

void sync_timers(TIM_HandleTypeDef* htim_a, TIM_HandleTypeDef* htim_b,
                 uint16_t TIM_CLOCKSOURCE_ITRx, uint16_t count_offset) {
    // Store intial timer configs
    uint16_t MOE_store_a = htim_a->Instance->BDTR & (TIM_BDTR_MOE);
    uint16_t MOE_store_b = htim_b->Instance->BDTR & (TIM_BDTR_MOE);
    uint16_t CR2_store = htim_a->Instance->CR2;
    uint16_t SMCR_store = htim_b->Instance->SMCR;
    // Turn off output
    htim_a->Instance->BDTR &= ~(TIM_BDTR_MOE);
    htim_b->Instance->BDTR &= ~(TIM_BDTR_MOE);
    // Disable both timer counters
    htim_a->Instance->CR1 &= ~TIM_CR1_CEN;
    htim_b->Instance->CR1 &= ~TIM_CR1_CEN;
    // Set first timer to send TRGO on counter enable
    htim_a->Instance->CR2 &= ~TIM_CR2_MMS;
    htim_a->Instance->CR2 |= TIM_TRGO_ENABLE;
    // Set Trigger Source of second timer to the TRGO of the first timer
    htim_b->Instance->SMCR &= ~TIM_SMCR_TS;
    htim_b->Instance->SMCR |= TIM_CLOCKSOURCE_ITRx;
    // Set 2nd timer to start on trigger
    htim_b->Instance->SMCR &= ~TIM_SMCR_SMS;
    htim_b->Instance->SMCR |= TIM_SLAVEMODE_TRIGGER;
    // Dir bit is read only in center aligned mode, so we clear the mode for now
    uint16_t CMS_store_a = htim_a->Instance->CR1 & TIM_CR1_CMS;
    uint16_t CMS_store_b = htim_b->Instance->CR1 & TIM_CR1_CMS;
    htim_a->Instance->CR1 &= ~TIM_CR1_CMS;
    htim_b->Instance->CR1 &= ~TIM_CR1_CMS;
    // Set both timers to up-counting state
    htim_a->Instance->CR1 &= ~TIM_CR1_DIR;
    htim_b->Instance->CR1 &= ~TIM_CR1_DIR;
    // Restore center aligned mode
    htim_a->Instance->CR1 |= CMS_store_a;
    htim_b->Instance->CR1 |= CMS_store_b;
    // set counter offset
    htim_a->Instance->CNT = count_offset;
    htim_b->Instance->CNT = 0;
    // Start Timer a
    htim_a->Instance->CR1 |= (TIM_CR1_CEN);
    // Restore timer configs
    htim_a->Instance->CR2 = CR2_store;
    htim_b->Instance->SMCR = SMCR_store;
    // restore output
    htim_a->Instance->BDTR |= MOE_store_a;
    htim_b->Instance->BDTR |= MOE_store_b;
}

//--------------------------------
// IRQ Callbacks
//--------------------------------

// step/direction interface
void step_cb(uint16_t GPIO_Pin) {
    GPIO_PinState dir_pin;
    float dir;
    switch (GPIO_Pin) {
        case GPIO_1_Pin:
            //M0 stepped
            if (motors[0].enable_step_dir) {
                dir_pin = HAL_GPIO_ReadPin(GPIO_2_GPIO_Port, GPIO_2_Pin);
                dir = (dir_pin == GPIO_PIN_SET) ? 1.0f : -1.0f;
                motors[0].pos_setpoint += dir * motors[0].counts_per_step;
            }
            break;
        case GPIO_3_Pin:
            //M1 stepped
            if (motors[1].enable_step_dir) {
                dir_pin = HAL_GPIO_ReadPin(GPIO_4_GPIO_Port, GPIO_4_Pin);
                dir = (dir_pin == GPIO_PIN_SET) ? 1.0f : -1.0f;
                motors[1].pos_setpoint += dir * motors[1].counts_per_step;
            }
            break;
        default:
            global_fault(ERROR_UNEXPECTED_STEP_SRC);
            break;
    }
}

// Triggered when an encoder passes over the "Index" pin
// TODO: only arm index edge interrupt when we know encoder has powered up
void enc_index_cb(uint16_t GPIO_Pin, uint8_t motor_index) {
    Motor_t* motor = &motors[motor_index];
    if (!motor->encoder.index_found) {
        setEncoderCount(motor, 0);
        motor->encoder.index_found = true;
    }
    //TODO: Hardcoded EXTI line not portable. Get mapping out of Cubemx by setting EXTI default
    if(GPIO_Pin == M0_ENC_Z_Pin){
        HAL_NVIC_DisableIRQ(EXTI15_10_IRQn);
    } else {
        HAL_NVIC_DisableIRQ(EXTI3_IRQn);
    }
}

void vbus_sense_adc_cb(ADC_HandleTypeDef* hadc, bool injected) {
    static const float voltage_scale = 3.3f * VBUS_S_DIVIDER_RATIO / (float)(1 << 12);
    // Only one conversion in sequence, so only rank1
    uint32_t ADCValue = HAL_ADCEx_InjectedGetValue(hadc, ADC_INJECTED_RANK_1);
    vbus_voltage = ADCValue * voltage_scale;
}

// This is the callback from the ADC that we expect after the PWM has triggered an ADC conversion.
// TODO: Document how the phasing is done, link to timing diagram
void pwm_trig_adc_cb(ADC_HandleTypeDef* hadc, bool injected) {
#define calib_tau 0.2f  //@TOTO make more easily configurable
    static const float calib_filter_k = CURRENT_MEAS_PERIOD / calib_tau;

    // Ensure ADCs are expected ones to simplify the logic below
    if (!(hadc == &hadc2 || hadc == &hadc3)) {
        global_fault(ERROR_ADC_FAILED);
        return;
    };

    // Motor 0 is on Timer 1, which triggers ADC 2 and 3 on an injected conversion
    // Motor 1 is on Timer 8, which triggers ADC 2 and 3 on a regular conversion
    // If the corresponding timer is counting up, we just sampled in SVM vector 0, i.e. real current
    // If we are counting down, we just sampled in SVM vector 7, with zero current
    Motor_t* motor = injected ? &motors[0] : &motors[1];
    bool counting_down = motor->motor_timer->Instance->CR1 & TIM_CR1_DIR;

    bool current_meas_not_DC_CAL;
    if (motor == &motors[1] && counting_down) {
        // We are measuring M1 DC_CAL here
        current_meas_not_DC_CAL = false;
        // Load next timings for M0 (only once is sufficient)
        if (hadc == &hadc2) {
            motors[0].motor_timer->Instance->CCR1 = motors[0].next_timings[0];
            motors[0].motor_timer->Instance->CCR2 = motors[0].next_timings[1];
            motors[0].motor_timer->Instance->CCR3 = motors[0].next_timings[2];
        }
        // Check the timing of the sequencing
        check_timing(motor);

    } else if (motor == &motors[0] && !counting_down) {
        // We are measuring M0 current here
        current_meas_not_DC_CAL = true;
        // Load next timings for M1 (only once is sufficient)
        if (hadc == &hadc2) {
            motors[1].motor_timer->Instance->CCR1 = motors[1].next_timings[0];
            motors[1].motor_timer->Instance->CCR2 = motors[1].next_timings[1];
            motors[1].motor_timer->Instance->CCR3 = motors[1].next_timings[2];
        }
        // Check the timing of the sequencing
        check_timing(motor);

    } else if (motor == &motors[1] && !counting_down) {
        // We are measuring M1 current here
        current_meas_not_DC_CAL = true;
        // Check the timing of the sequencing
        check_timing(motor);

    } else if (motor == &motors[0] && counting_down) {
        // We are measuring M0 DC_CAL here
        current_meas_not_DC_CAL = false;
        // Check the timing of the sequencing
        check_timing(motor);

    } else {
        global_fault(ERROR_PWM_SRC_FAIL);
        return;
    }

    uint32_t ADCValue;
    if (injected) {
        ADCValue = HAL_ADCEx_InjectedGetValue(hadc, ADC_INJECTED_RANK_1);
    } else {
        ADCValue = HAL_ADC_GetValue(hadc);
    }
    float current = phase_current_from_adcval(motor, ADCValue);

    if (current_meas_not_DC_CAL) {
        // ADC2 and ADC3 record the phB and phC currents concurrently,
        // and their interrupts should arrive on the same clock cycle.
        // We dispatch the callbacks in order, so ADC2 will always be processed before ADC3.
        // Therefore we store the value from ADC2 and signal the thread that the
        // measurement is ready when we receive the ADC3 measurement

        // return or continue
        if (hadc == &hadc2) {
            motor->current_meas.phB = current - motor->DC_calib.phB;
            return;
        } else {
            motor->current_meas.phC = current - motor->DC_calib.phC;
        }
        // Trigger motor thread
        if (motor->thread_ready)
            osSignalSet(motor->motor_thread, M_SIGNAL_PH_CURRENT_MEAS);
    } else {
        // DC_CAL measurement
        if (hadc == &hadc2) {
            motor->DC_calib.phB += (current - motor->DC_calib.phB) * calib_filter_k;
        } else {
            motor->DC_calib.phC += (current - motor->DC_calib.phC) * calib_filter_k;
        }
    }
}

//--------------------------------
// Measurement and calibration
//--------------------------------

// TODO check Ibeta balance to verify good motor connection
bool measure_phase_resistance(Motor_t* motor, float test_current, float max_voltage) {
    static const float kI = 10.0f;                                 // [(V/s)/A]
    static const int num_test_cycles = 3.0f / CURRENT_MEAS_PERIOD; // Test runs for 3s
    float test_voltage = 0.0f;
    for (int i = 0; i < num_test_cycles; ++i) {
        osEvent evt = osSignalWait(M_SIGNAL_PH_CURRENT_MEAS, PH_CURRENT_MEAS_TIMEOUT);
        if (evt.status != osEventSignal) {
            motor->error = ERROR_PHASE_RESISTANCE_MEASUREMENT_TIMEOUT;
            return false;
        }
        if (!do_checks(motor))
            return false;

        float Ialpha = -(motor->current_meas.phB + motor->current_meas.phC);
        test_voltage += (kI * current_meas_period) * (test_current - Ialpha);
        if (test_voltage > max_voltage) test_voltage = max_voltage;
        if (test_voltage < -max_voltage) test_voltage = -max_voltage;

        // Test voltage along phase A
        queue_voltage_timings(motor, test_voltage, 0.0f);

        // Check we meet deadlines after queueing
        motor->last_cpu_time = check_timing(motor);
        if (!(motor->last_cpu_time < motor->control_deadline)) {
            motor->error = ERROR_PHASE_RESISTANCE_TIMING;
            return false;
        }
    }

    // De-energize motor
    queue_voltage_timings(motor, 0.0f, 0.0f);

    float R = test_voltage / test_current;
    motor->phase_resistance = R;
    if (fabs(test_voltage) == fabs(max_voltage) || R < 0.01f || R > 1.0f) {
        motor->error = ERROR_PHASE_RESISTANCE_OUT_OF_RANGE;
        return false;
    }
    return true;
}

bool measure_phase_inductance(Motor_t* motor, float voltage_low, float voltage_high) {
    float test_voltages[2] = {voltage_low, voltage_high};
    float Ialphas[2] = {0.0f};
    static const int num_cycles = 5000;

    for (int t = 0; t < num_cycles; ++t) {
        for (int i = 0; i < 2; ++i) {
            if (osSignalWait(M_SIGNAL_PH_CURRENT_MEAS, PH_CURRENT_MEAS_TIMEOUT).status != osEventSignal) {
                motor->error = ERROR_PHASE_INDUCTANCE_MEASUREMENT_TIMEOUT;
                return false;
            }
            if (!do_checks(motor))
                return false;

            Ialphas[i] += -motor->current_meas.phB - motor->current_meas.phC;

            // Test voltage along phase A
            queue_voltage_timings(motor, test_voltages[i], 0.0f);

            // Check we meet deadlines after queueing
            motor->last_cpu_time = check_timing(motor);
            if (!(motor->last_cpu_time < motor->control_deadline)) {
                motor->error = ERROR_PHASE_INDUCTANCE_TIMING;
                return false;
            }
        }
    }

    // De-energize motor
    queue_voltage_timings(motor, 0.0f, 0.0f);

    float v_L = 0.5f * (voltage_high - voltage_low);
    // Note: A more correct formula would also take into account that there is a finite timestep.
    // However, the discretisation in the current control loop inverts the same discrepancy
    float dI_by_dt = (Ialphas[1] - Ialphas[0]) / (current_meas_period * (float)num_cycles);
    float L = v_L / dI_by_dt;

    motor->phase_inductance = L;
    // TODO arbitrary values set for now
    if (L < 1e-6f || L > 500e-6f) {
        motor->error = ERROR_PHASE_INDUCTANCE_OUT_OF_RANGE;
        return false;
    }
    return true;
}

// TODO: Do the scan with current, not voltage!
// TODO: add check_timing
bool calib_enc_offset(Motor_t* motor, float voltage_magnitude) {
    static const float start_lock_duration = 1.0f;
    static const int num_steps = 1024*2;
    static const float dt_step = 1.0f / 500.0f;
    static const float scan_range = 16.0f * M_PI;
    const float step_size = scan_range / (float)num_steps;  // TODO handle const expressions better (maybe switch to C++ ?)

    // go to motor zero phase for start_lock_duration to get ready to scan
    for (int i = 0; i < start_lock_duration * current_meas_hz; ++i) {
        if (osSignalWait(M_SIGNAL_PH_CURRENT_MEAS, PH_CURRENT_MEAS_TIMEOUT).status != osEventSignal) {
            motor->error = ERROR_ENCODER_MEASUREMENT_TIMEOUT;
            return false;
        }
        if (!do_checks(motor))
            return false;
        queue_voltage_timings(motor, voltage_magnitude, 0.0f);
    }

    int32_t init_enc_val = (int16_t)motor->encoder.encoder_timer->Instance->CNT;
    int32_t encvaluesum = 0;

    // scan forwards
    for (float ph = -scan_range / 2.0f; ph < scan_range / 2.0f; ph += step_size) {
        for (int i = 0; i < dt_step * (float)current_meas_hz; ++i) {
            if (osSignalWait(M_SIGNAL_PH_CURRENT_MEAS, PH_CURRENT_MEAS_TIMEOUT).status != osEventSignal) {
                motor->error = ERROR_ENCODER_MEASUREMENT_TIMEOUT;
                return false;
            }
            if (!do_checks(motor))
                return false;
            float v_alpha = voltage_magnitude * arm_cos_f32(ph);
            float v_beta = voltage_magnitude * arm_sin_f32(ph);
            queue_voltage_timings(motor, v_alpha, v_beta);
        }
        encvaluesum += (int16_t)motor->encoder.encoder_timer->Instance->CNT;
    }

    float expected_encoder_delta = scan_range / elec_rad_per_enc;
    float actual_encoder_delta_abs = fabsf((int16_t)motor->encoder.encoder_timer->Instance->CNT-init_enc_val);
    if(fabsf(actual_encoder_delta_abs - expected_encoder_delta)/expected_encoder_delta > motor->encoder.encoder_calib_range)
    {
        motor->error = ERROR_ENCODER_CPR_OUT_OF_RANGE;
        return false;
    }
    // check direction
    if ((int16_t)motor->encoder.encoder_timer->Instance->CNT > init_enc_val + 8) {
        // motor same dir as encoder
        motor->encoder.motor_dir = 1;
    } else if ((int16_t)motor->encoder.encoder_timer->Instance->CNT < init_enc_val - 8) {
        // motor opposite dir as encoder
        motor->encoder.motor_dir = -1;
    } else {
        // Encoder response error
        motor->error = ERROR_ENCODER_RESPONSE;
        return false;
    }
    // scan backwards
    for (float ph = scan_range / 2.0f; ph > -scan_range / 2.0f; ph -= step_size) {
        for (int i = 0; i < dt_step * (float)current_meas_hz; ++i) {
            if (osSignalWait(M_SIGNAL_PH_CURRENT_MEAS, PH_CURRENT_MEAS_TIMEOUT).status != osEventSignal) {
                motor->error = ERROR_ENCODER_MEASUREMENT_TIMEOUT;
                return false;
            }
            if (!do_checks(motor))
                return false;
            float v_alpha = voltage_magnitude * arm_cos_f32(ph);
            float v_beta = voltage_magnitude * arm_sin_f32(ph);
            queue_voltage_timings(motor, v_alpha, v_beta);
        }
        encvaluesum += (int16_t)motor->encoder.encoder_timer->Instance->CNT;
    }

    int offset = encvaluesum / (num_steps * 2);
    motor->encoder.encoder_offset = offset;
    motor->encoder.calibrated = true;
    return true;
}

bool motor_calibration(Motor_t* motor) {
    motor->error = ERROR_NO_ERROR;

    float R_calib_max_voltage = motor->resistance_calib_max_voltage;
    float enc_calibration_voltage = 0.0f;
    if (motor->motor_type == MOTOR_TYPE_HIGH_CURRENT) {
        if (!measure_phase_resistance(motor, motor->calibration_current, R_calib_max_voltage))
            return false;
        enc_calibration_voltage = motor->calibration_current * motor->phase_resistance;

        if (!measure_phase_inductance(motor, -R_calib_max_voltage, R_calib_max_voltage))
            return false;
    } else if (motor->motor_type == MOTOR_TYPE_GIMBAL) {
        enc_calibration_voltage = motor->calibration_current;
    } else {
        return false;
    }

    if (motor->rotor_mode == ROTOR_MODE_ENCODER ||
            motor->rotor_mode == ROTOR_MODE_RUN_ENCODER_TEST_SENSORLESS) {
        if (motor->encoder.use_index && !motor->encoder.index_found)
            if (!scan_for_enc_idx(motor,
                    (float)(motor->encoder.motor_dir) * motor->encoder.idx_search_speed,
                    enc_calibration_voltage))
                return false;
        if (!motor->encoder.calibrated)
            if (!calib_enc_offset(motor, enc_calibration_voltage))
                return false;
    }

    // Calculate current control gains
    float current_control_bandwidth = 1000.0f;  // [rad/s]
    motor->current_control.p_gain = current_control_bandwidth * motor->phase_inductance;
    float plant_pole = motor->phase_resistance / motor->phase_inductance;
    motor->current_control.i_gain = plant_pole * motor->current_control.p_gain;

    // Calculate encoder pll gains
    float encoder_pll_bandwidth = 1000.0f;  // [rad/s]
    motor->encoder.pll_kp = 2.0f * encoder_pll_bandwidth;
    // Check that we don't get problems with discrete time approximation
    if (!(current_meas_period * motor->encoder.pll_kp < 1.0f)) {
        motor->error = ERROR_CALIBRATION_TIMING;
        return false;
    }
    // Critically damped
    motor->encoder.pll_ki = 0.25f * (motor->encoder.pll_kp * motor->encoder.pll_kp);

    // sensorless pll same as encoder (for now)
    motor->sensorless.pll_kp = motor->encoder.pll_kp;
    motor->sensorless.pll_ki = motor->encoder.pll_ki;

    return true;
}

/*
 * This anti-cogging implementation iterates through each encoder position,
 * waits for zero velocity & position error,
 * then samples the current required to maintain that position.
 * 
 * This holding current is added as a feedforward term in the control loop.
 */
bool anti_cogging_calibration(Motor_t* motor) {
    if (motor->anticogging.calib_anticogging && motor->anticogging.cogging_map != NULL) {
        float pos_err = motor->anticogging.index - motor->encoder.pll_pos;
        if (fabsf(pos_err) <= motor->anticogging.calib_pos_threshold &&
            fabsf(motor->encoder.pll_vel) < motor->anticogging.calib_vel_threshold) {
            motor->anticogging.cogging_map[motor->anticogging.index++] = motor->vel_integrator_current;
        }
        if (motor->anticogging.index < ENCODER_CPR) {
            set_pos_setpoint(motor, motor->anticogging.index, 0.0f, 0.0f);
            return false;
        } else {
            motor->anticogging.index = 0;
            set_pos_setpoint(motor, 0.0f, 0.0f, 0.0f);  // Send the motor home
            motor->anticogging.use_anticogging = true;  // We're good to go, enable anti-cogging
            motor->anticogging.calib_anticogging = false;
            return true;
        }
    }
    return false;
}

//--------------------------------
// Test functions
//--------------------------------

bool scan_for_enc_idx(Motor_t* motor, float omega, float voltage_magnitude) {
    for (;;) {
        for (float ph = 0.0f; ph < 2.0f * M_PI; ph += omega * current_meas_period) {
            osSignalWait(M_SIGNAL_PH_CURRENT_MEAS, osWaitForever);
            if (!do_checks(motor))
                return false;

            if (motor->encoder.index_found)
                return true;

            float v_alpha = voltage_magnitude * arm_cos_f32(ph);
            float v_beta = voltage_magnitude * arm_sin_f32(ph);
            queue_voltage_timings(motor, v_alpha, v_beta);

            // Check we meet deadlines after queueing
            motor->last_cpu_time = check_timing(motor);
            if (!(motor->last_cpu_time < motor->control_deadline)) {
                motor->error = ERROR_SCAN_MOTOR_TIMING;
                return false;
            }
        }
    }
}

//--------------------------------
// Main motor control
//--------------------------------

void update_rotor(Motor_t* motor) {
    switch (motor->rotor_mode) {
        case ROTOR_MODE_ENCODER:
        case ROTOR_MODE_RUN_ENCODER_TEST_SENSORLESS: {
            //for convenience
            Encoder_t* encoder = &motor->encoder;

            // update internal encoder state
            int16_t delta_enc = (int16_t)encoder->encoder_timer->Instance->CNT - (int16_t)encoder->encoder_state;
            encoder->encoder_state += (int32_t)delta_enc;

            // compute electrical phase
            int corrected_enc = encoder->encoder_state % ENCODER_CPR;
            corrected_enc -= encoder->encoder_offset;
            corrected_enc *= encoder->motor_dir;
            float ph = elec_rad_per_enc * (float)corrected_enc;
            // ph = fmodf(ph, 2*M_PI);
            encoder->phase = wrap_pm_pi(ph);

            // run pll (for now pll is in units of encoder counts)
            // TODO pll_pos runs out of precision very quickly here! Perhaps decompose into integer and fractional part?
            // Predict current pos
            encoder->pll_pos += current_meas_period * encoder->pll_vel;
            // discrete phase detector
            float delta_pos = (float)(encoder->encoder_state - (int32_t)floorf(encoder->pll_pos));
            // pll feedback
            encoder->pll_pos += current_meas_period * encoder->pll_kp * delta_pos;
            encoder->pll_vel += current_meas_period * encoder->pll_ki * delta_pos;
        }
            // Drop through to sensorless if also testing
            if (motor->rotor_mode != ROTOR_MODE_RUN_ENCODER_TEST_SENSORLESS)
                break;
        case ROTOR_MODE_SENSORLESS: {
            // Algorithm based on paper: Sensorless Control of Surface-Mount Permanent-Magnet Synchronous Motors Based on a Nonlinear Observer
            // http://cas.ensmp.fr/~praly/Telechargement/Journaux/2010-IEEE_TPEL-Lee-Hong-Nam-Ortega-Praly-Astolfi.pdf
            // In particular, equation 8 (and by extension eqn 4 and 6).

            // The V_alpha_beta applied immedietly prior to the current measurement associated with this cycle
            // is the one computed two cycles ago. To get the correct measurement, it was stored twice:
            // once by final_v_alpha/final_v_beta in the current control reporting, and once by V_alpha_beta_memory.

            //for convenience
            Sensorless_t* sensorless = &motor->sensorless;

            // Clarke transform
            float I_alpha_beta[2] = {
                -motor->current_meas.phB - motor->current_meas.phC,
                one_by_sqrt3 * (motor->current_meas.phB - motor->current_meas.phC)};

            // alpha-beta vector operations
            float eta[2];
            for (int i = 0; i <= 1; ++i) {
                // y is the total flux-driving voltage (see paper eqn 4)
                float y = -motor->phase_resistance * I_alpha_beta[i] + sensorless->V_alpha_beta_memory[i];
                // flux dynamics (prediction)
                float x_dot = y;
                // integrate prediction to current timestep
                sensorless->flux_state[i] += x_dot * current_meas_period;

                // eta is the estimated permanent magnet flux (see paper eqn 6)
                eta[i] = sensorless->flux_state[i] - motor->phase_inductance * I_alpha_beta[i];
            }

            // Non-linear observer (see paper eqn 8):
            float pm_flux_sqr = sensorless->pm_flux_linkage * sensorless->pm_flux_linkage;
            float est_pm_flux_sqr = eta[0] * eta[0] + eta[1] * eta[1];
            float bandwidth_factor = 1.0f / (sensorless->pm_flux_linkage * sensorless->pm_flux_linkage);
            float eta_factor = 0.5f * (sensorless->observer_gain * bandwidth_factor) * (pm_flux_sqr - est_pm_flux_sqr);

            static float eta_factor_avg_test = 0.0f;
            eta_factor_avg_test += 0.001f * (eta_factor - eta_factor_avg_test);

            // alpha-beta vector operations
            for (int i = 0; i <= 1; ++i) {
                // add observer action to flux estimate dynamics
                float x_dot = eta_factor * eta[i];
                // convert action to discrete-time
                sensorless->flux_state[i] += x_dot * current_meas_period;
                // update new eta
                eta[i] = sensorless->flux_state[i] - motor->phase_inductance * I_alpha_beta[i];
            }

            // Flux state estimation done, store V_alpha_beta for next timestep
            sensorless->V_alpha_beta_memory[0] = motor->current_control.final_v_alpha;
            sensorless->V_alpha_beta_memory[1] = motor->current_control.final_v_beta;

            // PLL
            // predict PLL phase with velocity
            sensorless->pll_pos = wrap_pm_pi(sensorless->pll_pos + current_meas_period * sensorless->pll_vel);
            // update PLL phase with observer permanent magnet phase
            sensorless->phase = fast_atan2(eta[1], eta[0]);
            float delta_phase = wrap_pm_pi(sensorless->phase - sensorless->pll_pos);
            sensorless->pll_pos = wrap_pm_pi(sensorless->pll_pos + current_meas_period * sensorless->pll_kp * delta_phase);
            // update PLL velocity
            sensorless->pll_vel += current_meas_period * sensorless->pll_ki * delta_phase;

            //TODO TEMP TEST HACK
            // static int trigger_ctr = 0;
            // if (++trigger_ctr >= 3*current_meas_hz) {
            //     trigger_ctr = 0;

            //     //Change to sensorless units
            //     motor->vel_gain = 15.0f / 200.0f;
            //     motor->vel_setpoint = 800.0f * motor->encoder.motor_dir;

            //     //Change mode
            //     motor->rotor_mode = ROTOR_MODE_SENSORLESS;
            // }

        } break;
        default:
            //TODO error handling
            break;
    }
}

bool using_encoder(Motor_t* motor) {
    if (motor->rotor_mode == ROTOR_MODE_ENCODER ||
        motor->rotor_mode == ROTOR_MODE_RUN_ENCODER_TEST_SENSORLESS)
        return true;
    else
        return false;
}

bool using_sensorless(Motor_t* motor) {
    if (motor->rotor_mode == ROTOR_MODE_SENSORLESS)
        return true;
    else
        return false;
}

float get_rotor_phase(Motor_t* motor) {
    if (using_encoder(motor))
        return motor->encoder.phase;
    else if (using_sensorless(motor))
        return motor->sensorless.phase;
    else
        //TODO error handling
        return 0.0f;
}

float get_pll_vel(Motor_t* motor) {
    if (using_encoder(motor))
        return motor->encoder.pll_vel;
    else if (using_sensorless(motor))
        return motor->sensorless.pll_vel;
    else
        //TODO error handling
        return 0.0f;
}

// Function that sets the current encoder count to a desired 32-bit value.
void setEncoderCount(Motor_t* motor, uint32_t count) {
    // Disable interrupts to make a critical section to avoid race condition
    uint32_t prim = __get_PRIMASK();
    __disable_irq();
    motor->encoder.encoder_state = count;
    motor->encoder.encoder_timer->Instance->CNT = count;
    motor->encoder.pll_pos = (float)count;
    __set_PRIMASK(prim);
}

bool spin_up_timestep(Motor_t* motor, float phase, float I_mag) {
    // wait for new timestep
    if (osSignalWait(M_SIGNAL_PH_CURRENT_MEAS, PH_CURRENT_MEAS_TIMEOUT).status != osEventSignal) {
        motor->error = ERROR_SPIN_UP_TIMEOUT;
        return false;
    }

    if (!do_checks(motor))
        return false;
    // run estimator
    if (!loop_updates(motor))
        return false;

    // override the phase during spinup
    motor->sensorless.phase = phase;
    // run current control (with the phase override)
    FOC_current(motor, I_mag, 0.0f);

    return true;
}

bool spin_up_sensorless(Motor_t* motor) {
    static const float ramp_up_time = 0.4f;
    static const float ramp_up_distance = 4 * M_PI;
    float ramp_step = current_meas_period / ramp_up_time;

    float phase = 0.0f;
    float vel = ramp_up_distance / ramp_up_time;
    float I_mag = 0.0f;

    // spiral up current
    for (float x = 0.0f; x < 1.0f; x += ramp_step) {
        phase = wrap_pm_pi(ramp_up_distance * x);
        I_mag = motor->sensorless.spin_up_current * x;
        if (!spin_up_timestep(motor, phase, I_mag))
            return false;
    }

    // accelerate
    while (vel < motor->sensorless.spin_up_target_vel) {
        vel += motor->sensorless.spin_up_acceleration * current_meas_period;
        phase = wrap_pm_pi(phase + vel * current_meas_period);
        if (!spin_up_timestep(motor, phase, motor->sensorless.spin_up_current))
            return false;
    }

    // // test keep spinning
    // while (true) {
    //     phase = wrap_pm_pi(phase + vel * current_meas_period);
    //     if(!spin_up_timestep(motor, phase, motor->sensorless.spin_up_current))
    //         return false;
    // }

    return true;

    // TODO: check pll vel (abs ratio, 0.8)
}

void update_brake_current() {
    float Ibus_sum = 0.0f;
    for (int i = 0; i < num_motors; ++i) {
        Ibus_sum += motors[i].current_control.Ibus;
    }
    // Note: set_brake_current will clip negative values to 0.0f
    set_brake_current(-Ibus_sum);
}

void set_brake_current(float brake_current) {
    if (brake_current < 0.0f) brake_current = 0.0f;
    float brake_duty = brake_current * brake_resistance / vbus_voltage;

    // Duty limit at 90% to allow bootstrap caps to charge
    if (brake_duty > 0.9f) brake_duty = 0.9f;
    int high_on = TIM_APB1_PERIOD_CLOCKS * (1.0f - brake_duty);
    int low_off = high_on - TIM_APB1_DEADTIME_CLOCKS;
    if (low_off < 0) low_off = 0;

    // Safe update of low and high side timings
    // To avoid race condition, first reset timings to safe state
    // ch3 is low side, ch4 is high side
    htim2.Instance->CCR3 = 0;
    htim2.Instance->CCR4 = TIM_APB1_PERIOD_CLOCKS + 1;
    htim2.Instance->CCR3 = low_off;
    htim2.Instance->CCR4 = high_on;
}

void queue_modulation_timings(Motor_t* motor, float mod_alpha, float mod_beta) {
    float tA, tB, tC;
    SVM(mod_alpha, mod_beta, &tA, &tB, &tC);
    motor->next_timings[0] = (uint16_t)(tA * (float)TIM_1_8_PERIOD_CLOCKS);
    motor->next_timings[1] = (uint16_t)(tB * (float)TIM_1_8_PERIOD_CLOCKS);
    motor->next_timings[2] = (uint16_t)(tC * (float)TIM_1_8_PERIOD_CLOCKS);
}

void queue_voltage_timings(Motor_t* motor, float v_alpha, float v_beta) {
    float vfactor = 1.0f / ((2.0f / 3.0f) * vbus_voltage);
    float mod_alpha = vfactor * v_alpha;
    float mod_beta = vfactor * v_beta;
    queue_modulation_timings(motor, mod_alpha, mod_beta);
}

// TODO: This doesn't update brake current
// We should probably make FOC Current call FOC Voltage to avoid duplication.
bool FOC_voltage(Motor_t* motor, float v_d, float v_q) {
    float phase = get_rotor_phase(motor);
    float c = arm_cos_f32(phase);
    float s = arm_sin_f32(phase);
    float v_alpha = c*v_d - s*v_q;
    float v_beta  = c*v_q + s*v_d;
    queue_voltage_timings(motor, v_alpha, v_beta);

    // Check we meet deadlines after queueing
    if (!(check_timing(motor) < motor->control_deadline)) {
        motor->error = ERROR_FOC_VOLTAGE_TIMING;
        return false;
    }
    return true;
}

bool FOC_current(Motor_t* motor, float Id_des, float Iq_des) {
    Current_control_t* ictrl = &motor->current_control;

    // For Reporting
    ictrl->Iq_setpoint = Iq_des;

    // Clarke transform
    float Ialpha = -motor->current_meas.phB - motor->current_meas.phC;
    float Ibeta = one_by_sqrt3 * (motor->current_meas.phB - motor->current_meas.phC);

    // Park transform
    float phase = get_rotor_phase(motor);
    float c = arm_cos_f32(phase);
    float s = arm_sin_f32(phase);
    float Id = c * Ialpha + s * Ibeta;
    float Iq = c * Ibeta - s * Ialpha;
    ictrl->Iq_measured = Iq;

    // Current error
    float Ierr_d = Id_des - Id;
    float Ierr_q = Iq_des - Iq;

    // TODO look into feed forward terms (esp omega, since PI pole maps to RL tau)
    // Apply PI control
    float Vd = ictrl->v_current_control_integral_d + Ierr_d * ictrl->p_gain;
    float Vq = ictrl->v_current_control_integral_q + Ierr_q * ictrl->p_gain;

    float mod_to_V = (2.0f / 3.0f) * vbus_voltage;
    float V_to_mod = 1.0f / mod_to_V;
    float mod_d = V_to_mod * Vd;
    float mod_q = V_to_mod * Vq;

    // Vector modulation saturation, lock integrator if saturated
    // TODO make maximum modulation configurable
    float mod_scalefactor = 0.80f * sqrt3_by_2 * 1.0f / sqrtf(mod_d * mod_d + mod_q * mod_q);
    if (mod_scalefactor < 1.0f) {
        mod_d *= mod_scalefactor;
        mod_q *= mod_scalefactor;
        // TODO make decayfactor configurable
        ictrl->v_current_control_integral_d *= 0.99f;
        ictrl->v_current_control_integral_q *= 0.99f;
    } else {
        ictrl->v_current_control_integral_d += Ierr_d * (ictrl->i_gain * current_meas_period);
        ictrl->v_current_control_integral_q += Ierr_q * (ictrl->i_gain * current_meas_period);
    }

    // Compute estimated bus current
    ictrl->Ibus = mod_d * Id + mod_q * Iq;

    // Inverse park transform
    float mod_alpha = c * mod_d - s * mod_q;
    float mod_beta = c * mod_q + s * mod_d;

    // Report final applied voltage in stationary frame (for sensorles estimator)
    ictrl->final_v_alpha = mod_to_V * mod_alpha;
    ictrl->final_v_beta = mod_to_V * mod_beta;

    // Apply SVM
    queue_modulation_timings(motor, mod_alpha, mod_beta);

    // Check we meet deadlines after queueing
    motor->last_cpu_time = check_timing(motor);
    if (!(motor->last_cpu_time < motor->control_deadline)) {
        motor->error = ERROR_FOC_TIMING;
        return false;
    }

    update_brake_current();
    return true;
}

//Returns true if everything is OK (no fault)
bool check_DRV_fault(Motor_t* motor) {
    //TODO: make this pin configurable per motor ch
    GPIO_PinState nFAULT_state = HAL_GPIO_ReadPin(nFAULT_GPIO_Port, nFAULT_Pin);
    return (nFAULT_state == GPIO_PIN_RESET) ? false : true;
}

//Returns true if everything is OK (no fault)
bool check_PSU_brownout(Motor_t* motor) {
    if(vbus_voltage < motor->dc_bus_brownout_trip_level) {
        motor->error = ERROR_DC_BUS_BROWNOUT;
        return false;
    }
    return true;
}

// Returns true if everything is ok. Sets motor->error and returns false otherwise.
bool do_checks(Motor_t* motor) {
    // Checks
    if (!check_DRV_fault(motor)) {
        motor->error = ERROR_DRV_FAULT;
        return false;
    }
    return true;
}

bool loop_updates(Motor_t* motor) {
    update_rotor(motor);
    return true;
}

void control_motor_loop(Motor_t* motor) {
    while (*(motor->axis_legacy.enable_control)) {
        if (osSignalWait(M_SIGNAL_PH_CURRENT_MEAS, PH_CURRENT_MEAS_TIMEOUT).status != osEventSignal) {
            motor->error = ERROR_FOC_MEASUREMENT_TIMEOUT;
            break;
        }
<<<<<<< HEAD

        if (!do_checks(motor))
=======
        if (check_DRV_fault(motor)) {
            motor->error = ERROR_DRV_FAULT;

            // Update DRV Fault Code
            motor->drv_fault = DRV8301_getFaultType(&motor->gate_driver);

            // Update/Cache all SPI device registers
            DRV_SPI_8301_Vars_t* local_regs = &motor->gate_driver_regs;
            local_regs->RcvCmd = true;
            DRV8301_readData(&motor->gate_driver, local_regs);
>>>>>>> dea9df65
            break;
        if (!loop_updates(motor))
            break;

        // Only runs if anticogging.calib_anticogging is true; non-blocking
        anti_cogging_calibration(motor);

        // Position control
        // TODO Decide if we want to use encoder or pll position here
        float vel_des = motor->vel_setpoint;
        if (motor->control_mode >= CTRL_MODE_POSITION_CONTROL) {
            if (motor->rotor_mode == ROTOR_MODE_SENSORLESS) {
                motor->error = ERROR_POS_CTRL_DURING_SENSORLESS;
                break;
            }
            float pos_err = motor->pos_setpoint - motor->encoder.pll_pos;
            vel_des += motor->pos_gain * pos_err;
        }

        // Velocity limiting
        float vel_lim = motor->vel_limit;
        if (vel_des > vel_lim) vel_des = vel_lim;
        if (vel_des < -vel_lim) vel_des = -vel_lim;

        // Velocity control
        float Iq = motor->current_setpoint;

        // Anti-cogging is enabled after calibration
        // We get the current position and apply a current feed-forward
        // ensuring that we handle negative encoder positions properly (-1 == ENCODER_CPR - 1)
        if (motor->anticogging.use_anticogging) {
            Iq += motor->anticogging.cogging_map[mod(motor->encoder.pll_pos, ENCODER_CPR)];
        }

        float v_err = vel_des - get_pll_vel(motor);
        if (motor->control_mode >= CTRL_MODE_VELOCITY_CONTROL) {
            Iq += motor->vel_gain * v_err;
        }

        // Velocity integral action before limiting
        Iq += motor->vel_integrator_current;

        // Apply motor direction correction
        if (motor->rotor_mode == ROTOR_MODE_ENCODER ||
            motor->rotor_mode == ROTOR_MODE_RUN_ENCODER_TEST_SENSORLESS) {
            Iq *= motor->encoder.motor_dir;
        }

        // Current limiting
        float Ilim = MACRO_MIN(motor->current_control.current_lim, motor->current_control.max_allowed_current);
        bool limited = false;
        if (Iq > Ilim) {
            limited = true;
            Iq = Ilim;
        }
        if (Iq < -Ilim) {
            limited = true;
            Iq = -Ilim;
        }

        // Velocity integrator (behaviour dependent on limiting)
        if (motor->control_mode < CTRL_MODE_VELOCITY_CONTROL) {
            // reset integral if not in use
            motor->vel_integrator_current = 0.0f;
        } else {
            if (limited) {
                // TODO make decayfactor configurable
                motor->vel_integrator_current *= 0.99f;
            } else {
                motor->vel_integrator_current += (motor->vel_integrator_gain * current_meas_period) * v_err;
            }
        }

        // Execute current command
        if (motor->motor_type == MOTOR_TYPE_HIGH_CURRENT) {
            if(!FOC_current(motor, 0.0f, Iq)){
                break; // in case of error exit loop, motor->error has been set by FOC_current
            }
        } else if (motor->motor_type == MOTOR_TYPE_GIMBAL) {
            //In gimbal motor mode, current is reinterptreted as voltage.
            if(!FOC_voltage(motor, 0.0f, Iq)){
                break; // in case of error exit loop, motor->error has been set by FOC_voltage
            }
        } else {
            motor->error = ERROR_NOT_IMPLEMENTED_MOTOR_TYPE;
            break;
        }

        ++(motor->loop_counter);
    }

    //We are exiting control, reset Ibus, and update brake current
    motor->current_control.Ibus = 0.0f;
    update_brake_current();
}<|MERGE_RESOLUTION|>--- conflicted
+++ resolved
@@ -72,12 +72,8 @@
         .vel_limit = 20000.0f,           // [counts/s]
         .current_setpoint = 0.0f,        // [A]
         .calibration_current = 10.0f,    // [A]
-<<<<<<< HEAD
-        .resistance_calib_max_voltage = 1.0f, // [V]
+        .resistance_calib_max_voltage = 1.0f, // [V] - You may need to increase this if this voltage isn't sufficient to drive calibration_current through the motor.
         .dc_bus_brownout_trip_level = 8.0f, // [V]
-=======
-        .resistance_calib_max_voltage = 1.0f, // [V] - You may need to increase this if this voltage isn't sufficient to drive calibration_current through the motor.
->>>>>>> dea9df65
         .phase_inductance = 0.0f,        // to be set by measure_phase_inductance
         .phase_resistance = 0.0f,        // to be set by measure_phase_resistance
         .motor_thread = 0,
@@ -184,12 +180,8 @@
         .vel_limit = 20000.0f,                    // [counts/s]
         .current_setpoint = 0.0f,                 // [A]
         .calibration_current = 10.0f,             // [A]
-<<<<<<< HEAD
-        .resistance_calib_max_voltage = 1.0f, // [V]
+        .resistance_calib_max_voltage = 1.0f, // [V] - You may need to increase this if this voltage isn't sufficient to drive calibration_current through the motor.
         .dc_bus_brownout_trip_level = 8.0f, // [V]
-=======
-        .resistance_calib_max_voltage = 1.0f, // [V] - You may need to increase this if this voltage isn't sufficient to drive calibration_current through the motor.
->>>>>>> dea9df65
         .phase_inductance = 0.0f,                 // to be set by measure_phase_inductance
         .phase_resistance = 0.0f,                 // to be set by measure_phase_resistance
         .motor_thread = 0,
@@ -1344,6 +1336,12 @@
     // Checks
     if (!check_DRV_fault(motor)) {
         motor->error = ERROR_DRV_FAULT;
+        // Update DRV Fault Code
+        motor->drv_fault = DRV8301_getFaultType(&motor->gate_driver);
+        // Update/Cache all SPI device registers
+        DRV_SPI_8301_Vars_t* local_regs = &motor->gate_driver_regs;
+        local_regs->RcvCmd = true;
+        DRV8301_readData(&motor->gate_driver, local_regs);
         return false;
     }
     return true;
@@ -1360,21 +1358,8 @@
             motor->error = ERROR_FOC_MEASUREMENT_TIMEOUT;
             break;
         }
-<<<<<<< HEAD
 
         if (!do_checks(motor))
-=======
-        if (check_DRV_fault(motor)) {
-            motor->error = ERROR_DRV_FAULT;
-
-            // Update DRV Fault Code
-            motor->drv_fault = DRV8301_getFaultType(&motor->gate_driver);
-
-            // Update/Cache all SPI device registers
-            DRV_SPI_8301_Vars_t* local_regs = &motor->gate_driver_regs;
-            local_regs->RcvCmd = true;
-            DRV8301_readData(&motor->gate_driver, local_regs);
->>>>>>> dea9df65
             break;
         if (!loop_updates(motor))
             break;
