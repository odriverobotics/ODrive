
#include <stdlib.h>
#include <functional>
#include "gpio.h"

#include "odrive_main.h"
#include "utils.h"
#include "communication/interface_can.hpp"

Axis::Axis(const AxisHardwareConfig_t& hw_config,
           Config_t& config,
           Encoder& encoder,
           SensorlessEstimator& sensorless_estimator,
           Controller& controller,
           Motor& motor,
           TrapezoidalTrajectory& trap,
           Endstop& min_endstop,
           Endstop& max_endstop)
    : hw_config_(hw_config),
      config_(config),
      encoder_(encoder),
      sensorless_estimator_(sensorless_estimator),
      controller_(controller),
      motor_(motor),
<<<<<<< HEAD
      trap_(trap) {
=======
      trap_(trap),
      min_endstop_(min_endstop),
      max_endstop_(max_endstop)
{
>>>>>>> 01b55712
    encoder_.axis_ = this;
    sensorless_estimator_.axis_ = this;
    controller_.axis_ = this;
    motor_.axis_ = this;
    trap_.axis_ = this;
    decode_step_dir_pins();
    min_endstop_.axis_ = this;
    max_endstop_.axis_ = this;
}

static void step_cb_wrapper(void* ctx) {
    reinterpret_cast<Axis*>(ctx)->step_cb();
}


// @brief Sets up all components of the axis,
// such as gate driver and encoder hardware.
void Axis::setup() {
    encoder_.setup();
    motor_.setup();
}

static void run_state_machine_loop_wrapper(void* ctx) {
    reinterpret_cast<Axis*>(ctx)->run_state_machine_loop();
    reinterpret_cast<Axis*>(ctx)->thread_id_valid_ = false;
}

// @brief Starts run_state_machine_loop in a new thread
void Axis::start_thread() {
    osThreadDef(thread_def, run_state_machine_loop_wrapper, hw_config_.thread_priority, 0, 4 * 512);
    thread_id_ = osThreadCreate(osThread(thread_def), this);
    thread_id_valid_ = true;
}

// @brief Unblocks the control loop thread.
// This is called from the current sense interrupt handler.
void Axis::signal_current_meas() {
    if (thread_id_valid_)
        osSignalSet(thread_id_, M_SIGNAL_PH_CURRENT_MEAS);
}

// @brief Blocks until a current measurement is completed
// @returns True on success, false otherwise
bool Axis::wait_for_current_meas() {
    return osSignalWait(M_SIGNAL_PH_CURRENT_MEAS, PH_CURRENT_MEAS_TIMEOUT).status == osEventSignal;
}

// step/direction interface
void Axis::step_cb() {
    if (step_dir_active_) {
        GPIO_PinState dir_pin = HAL_GPIO_ReadPin(dir_port_, dir_pin_);
        float dir = (dir_pin == GPIO_PIN_SET) ? 1.0f : -1.0f;
        controller_.pos_setpoint_ += dir * config_.counts_per_step;
    }
};

void Axis::load_default_step_dir_pin_config(
        const AxisHardwareConfig_t& hw_config, Config_t* config) {
    config->step_gpio_pin = hw_config.step_gpio_pin;
    config->dir_gpio_pin = hw_config.dir_gpio_pin;
}

void Axis::decode_step_dir_pins() {
    step_port_ = get_gpio_port_by_pin(config_.step_gpio_pin);
    step_pin_ = get_gpio_pin_by_pin(config_.step_gpio_pin);
    dir_port_ = get_gpio_port_by_pin(config_.dir_gpio_pin);
    dir_pin_ = get_gpio_pin_by_pin(config_.dir_gpio_pin);
}

// @brief (de)activates step/dir input
void Axis::set_step_dir_active(bool active) {
    if (active) {
        // Set up the direction GPIO as input
        GPIO_InitTypeDef GPIO_InitStruct;
        GPIO_InitStruct.Pin = dir_pin_;
        GPIO_InitStruct.Mode = GPIO_MODE_INPUT;
        GPIO_InitStruct.Pull = GPIO_NOPULL;
        HAL_GPIO_Init(dir_port_, &GPIO_InitStruct);

        // Subscribe to rising edges of the step GPIO
        GPIO_subscribe(step_port_, step_pin_, GPIO_PULLDOWN,
                       GPIO_MODE_IT_FALLING, step_cb_wrapper, this);

        step_dir_active_ = true;
    } else {
        step_dir_active_ = false;

        // Unsubscribe from step GPIO
        GPIO_unsubscribe(step_port_, step_pin_);
    }
}

// @brief Do axis level checks and call subcomponent do_checks
// Returns true if everything is ok.
bool Axis::do_checks() {
    if (!brake_resistor_armed)
        error_ |= ERROR_BRAKE_RESISTOR_DISARMED;
    if ((current_state_ != AXIS_STATE_IDLE) && (motor_.armed_state_ == Motor::ARMED_STATE_DISARMED))
        // motor got disarmed in something other than the idle loop
        error_ |= ERROR_MOTOR_DISARMED;
    if (!(vbus_voltage >= board_config.dc_bus_undervoltage_trip_level))
        error_ |= ERROR_DC_BUS_UNDER_VOLTAGE;
    if (!(vbus_voltage <= board_config.dc_bus_overvoltage_trip_level))
        error_ |= ERROR_DC_BUS_OVER_VOLTAGE;

    // Sub-components should use set_error which will propegate to this error_
    motor_.do_checks();
    encoder_.do_checks();
    // sensorless_estimator_.do_checks();
    // controller_.do_checks();

    return check_for_errors();
}

// @brief Update all esitmators
bool Axis::do_updates() {
    // Sub-components should use set_error which will propegate to this error_
    encoder_.update();
    sensorless_estimator_.update();
<<<<<<< HEAD
    bool ret = check_for_errors();
    odCAN->send_heartbeat(this);
    return ret;
=======
    min_endstop_.update();
    max_endstop_.update();
    return check_for_errors();
>>>>>>> 01b55712
}

float Axis::get_temp() {
    float adc = adc_measurements_[hw_config_.thermistor_adc_ch];
    float normalized_voltage = adc / adc_full_scale;
    return horner_fma(normalized_voltage, thermistor_poly_coeffs, thermistor_num_coeffs);
}

bool Axis::run_sensorless_spin_up() {
    // Early Spin-up: spiral up current
    float x = 0.0f;
    run_control_loop([&]() {
        float phase = wrap_pm_pi(config_.ramp_up_distance * x);
        float I_mag = config_.spin_up_current * x;
        x += current_meas_period / config_.ramp_up_time;
        if (!motor_.update(I_mag, phase))
            return error_ |= ERROR_MOTOR_FAILED, false;
        return x < 1.0f;
    });
    if (error_ != ERROR_NONE)
        return false;

    // Late Spin-up: accelerate
    float vel = config_.ramp_up_distance / config_.ramp_up_time;
    float phase = wrap_pm_pi(config_.ramp_up_distance);
    run_control_loop([&]() {
        vel += config_.spin_up_acceleration * current_meas_period;
        phase = wrap_pm_pi(phase + vel * current_meas_period);
        float I_mag = config_.spin_up_current;
        if (!motor_.update(I_mag, phase))
            return error_ |= ERROR_MOTOR_FAILED, false;
        return vel < config_.spin_up_target_vel;
    });

    // call to controller.reset() that happend when arming means that vel_setpoint
    // is zeroed. So we make the setpoint the spinup target for smooth transition.
    controller_.vel_setpoint_ = config_.spin_up_target_vel;

    return check_for_errors();
}

// Note run_sensorless_control_loop and run_closed_loop_control_loop are very similar and differ only in where we get the estimate from.
bool Axis::run_sensorless_control_loop() {
    run_control_loop([this](){
        if (controller_.config_.control_mode >= Controller::CTRL_MODE_POSITION_CONTROL)
            return error_ |= ERROR_POS_CTRL_DURING_SENSORLESS, false;

        // Note that all estimators are updated in the loop prefix in run_control_loop
        float current_setpoint;
        if (!controller_.update(sensorless_estimator_.pll_pos_, sensorless_estimator_.vel_estimate_, &current_setpoint))
            return error_ |= ERROR_CONTROLLER_FAILED, false;
        if (!motor_.update(current_setpoint, sensorless_estimator_.phase_))
            return false;  // set_error should update axis.error_
        return true;
    });
    return check_for_errors();
}

bool Axis::run_closed_loop_control_loop() {
    // To avoid any transient on startup, we intialize the setpoint to be the current position
    controller_.pos_setpoint_ = encoder_.pos_estimate_;
    set_step_dir_active(config_.enable_step_dir);
    run_control_loop([this](){
        // Note that all estimators are updated in the loop prefix in run_control_loop
        float current_setpoint;
        if (!controller_.update(encoder_.pos_estimate_, encoder_.vel_estimate_, &current_setpoint))
            return error_ |= ERROR_CONTROLLER_FAILED, false;  //TODO: Make controller.set_error
        if (!motor_.update(current_setpoint, encoder_.phase_))
            return false;  // set_error should update axis.error_
<<<<<<< HEAD
=======

        // Handle the homing case
        if (homing_state_ == HOMING_STATE_HOMING) {
            if (min_endstop_.getEndstopState()) {
                encoder_.set_linear_count(min_endstop_.config_.offset);
                controller_.set_pos_setpoint(0.0f, 0.0f, 0.0f);
                homing_state_ = HOMING_STATE_MOVE_TO_ZERO;
            }
        } else if (homing_state_ == HOMING_STATE_MOVE_TO_ZERO) {
            if(!min_endstop_.getEndstopState()){
                homing_state_ = HOMING_STATE_IDLE;
            }
        } else {
            // Check for endstop presses
            if (min_endstop_.config_.enabled && min_endstop_.getEndstopState()) {
                return error_ |= ERROR_MIN_ENDSTOP_PRESSED, false;
            } else if (max_endstop_.config_.enabled && max_endstop_.getEndstopState()) {
                return error_ |= ERROR_MAX_ENDSTOP_PRESSED, false;
            }
        }
>>>>>>> 01b55712
        return true;
    });
    set_step_dir_active(false);
    return check_for_errors();
}

bool Axis::run_idle_loop() {
    // run_control_loop ignores missed modulation timing updates
    // if and only if we're in AXIS_STATE_IDLE
    safety_critical_disarm_motor_pwm(motor_);
    run_control_loop([this]() {
        return true;
    });
    return check_for_errors();
}

// Infinite loop that does calibration and enters main control loop as appropriate
void Axis::run_state_machine_loop() {
    // Allocate the map for anti-cogging algorithm and initialize all values to 0.0f
    // TODO: Move this somewhere else
    // TODO: respect changes of CPR
    int encoder_cpr = encoder_.config_.cpr;
    controller_.anticogging_.cogging_map = (float*)malloc(encoder_cpr * sizeof(float));
    if (controller_.anticogging_.cogging_map != NULL) {
        for (int i = 0; i < encoder_cpr; i++) {
            controller_.anticogging_.cogging_map[i] = 0.0f;
        }
    }

    // arm!
    motor_.arm();

    for (;;) {
        // Load the task chain if a specific request is pending
        if (requested_state_ != AXIS_STATE_UNDEFINED) {
            size_t pos = 0;
            if (requested_state_ == AXIS_STATE_STARTUP_SEQUENCE) {
                if (config_.startup_motor_calibration)
                    task_chain_[pos++] = AXIS_STATE_MOTOR_CALIBRATION;
                if (config_.startup_encoder_index_search && encoder_.config_.use_index)
                    task_chain_[pos++] = AXIS_STATE_ENCODER_INDEX_SEARCH;
                if (config_.startup_encoder_offset_calibration)
                    task_chain_[pos++] = AXIS_STATE_ENCODER_OFFSET_CALIBRATION;
                if (config_.startup_closed_loop_control){
                    if(config_.startup_homing)
                        task_chain_[pos++] = AXIS_STATE_HOMING;
                    task_chain_[pos++] = AXIS_STATE_CLOSED_LOOP_CONTROL;
                }
                else if (config_.startup_sensorless_control)
                    task_chain_[pos++] = AXIS_STATE_SENSORLESS_CONTROL;
                task_chain_[pos++] = AXIS_STATE_IDLE;
            } else if (requested_state_ == AXIS_STATE_HOMING){
                task_chain_[pos++] = AXIS_STATE_HOMING;
                task_chain_[pos++] = AXIS_STATE_CLOSED_LOOP_CONTROL;
                task_chain_[pos++] = AXIS_STATE_IDLE;
            } else if (requested_state_ == AXIS_STATE_FULL_CALIBRATION_SEQUENCE) {
                task_chain_[pos++] = AXIS_STATE_MOTOR_CALIBRATION;
                if (encoder_.config_.use_index)
                    task_chain_[pos++] = AXIS_STATE_ENCODER_INDEX_SEARCH;
                task_chain_[pos++] = AXIS_STATE_ENCODER_OFFSET_CALIBRATION;
                task_chain_[pos++] = AXIS_STATE_IDLE;
            } else if (requested_state_ != AXIS_STATE_UNDEFINED) {
                task_chain_[pos++] = requested_state_;
                task_chain_[pos++] = AXIS_STATE_IDLE;
            }
            task_chain_[pos++] = AXIS_STATE_UNDEFINED;  // TODO: bounds checking
            requested_state_ = AXIS_STATE_UNDEFINED;
            // Auto-clear any invalid state error
            error_ &= ~ERROR_INVALID_STATE;
        }

        // Note that current_state is a reference to task_chain_[0]

        // Validate the state before running it
        if (current_state_ > AXIS_STATE_MOTOR_CALIBRATION && !motor_.is_calibrated_)
            current_state_ = AXIS_STATE_UNDEFINED;
        if (current_state_ > AXIS_STATE_ENCODER_OFFSET_CALIBRATION && !encoder_.is_ready_)
            current_state_ = AXIS_STATE_UNDEFINED;

        // Run the specified state
        // Handlers should exit if requested_state != AXIS_STATE_UNDEFINED
        bool status;
        switch (current_state_) {
            case AXIS_STATE_MOTOR_CALIBRATION:
                status = motor_.run_calibration();
                break;

            case AXIS_STATE_ENCODER_INDEX_SEARCH:
                status = encoder_.run_index_search();
                break;

            case AXIS_STATE_HOMING:
                status = controller_.home_axis();
                break;

            case AXIS_STATE_ENCODER_OFFSET_CALIBRATION:
                status = encoder_.run_offset_calibration();
                break;

            case AXIS_STATE_SENSORLESS_CONTROL:
                status = run_sensorless_spin_up();  // TODO: restart if desired
                if (status)
                    status = run_sensorless_control_loop();
                break;

            case AXIS_STATE_CLOSED_LOOP_CONTROL:
                status = run_closed_loop_control_loop();
                break;

            case AXIS_STATE_IDLE:
                run_idle_loop();
                status = motor_.arm();  // done with idling - try to arm the motor
                break;

            default:
                error_ |= ERROR_INVALID_STATE;
                status = false;  // this will set the state to idle
                break;
        }

        // If the state failed, go to idle, else advance task chain
        if (!status)
            current_state_ = AXIS_STATE_IDLE;
        else
            memcpy(task_chain_, task_chain_ + 1, sizeof(task_chain_) - sizeof(task_chain_[0]));
    }
}<|MERGE_RESOLUTION|>--- conflicted
+++ resolved
@@ -22,14 +22,10 @@
       sensorless_estimator_(sensorless_estimator),
       controller_(controller),
       motor_(motor),
-<<<<<<< HEAD
-      trap_(trap) {
-=======
       trap_(trap),
       min_endstop_(min_endstop),
       max_endstop_(max_endstop)
 {
->>>>>>> 01b55712
     encoder_.axis_ = this;
     sensorless_estimator_.axis_ = this;
     controller_.axis_ = this;
@@ -149,15 +145,11 @@
     // Sub-components should use set_error which will propegate to this error_
     encoder_.update();
     sensorless_estimator_.update();
-<<<<<<< HEAD
+    min_endstop_.update();
+    max_endstop_.update();
     bool ret = check_for_errors();
     odCAN->send_heartbeat(this);
     return ret;
-=======
-    min_endstop_.update();
-    max_endstop_.update();
-    return check_for_errors();
->>>>>>> 01b55712
 }
 
 float Axis::get_temp() {
@@ -227,8 +219,6 @@
             return error_ |= ERROR_CONTROLLER_FAILED, false;  //TODO: Make controller.set_error
         if (!motor_.update(current_setpoint, encoder_.phase_))
             return false;  // set_error should update axis.error_
-<<<<<<< HEAD
-=======
 
         // Handle the homing case
         if (homing_state_ == HOMING_STATE_HOMING) {
@@ -249,7 +239,6 @@
                 return error_ |= ERROR_MAX_ENDSTOP_PRESSED, false;
             }
         }
->>>>>>> 01b55712
         return true;
     });
     set_step_dir_active(false);
