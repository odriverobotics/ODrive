--- conflicted
+++ resolved
@@ -14,12 +14,8 @@
            SensorlessEstimator& sensorless_estimator,
            Controller& controller,
            Motor& motor,
-<<<<<<< HEAD
-           TrapezoidalTrajectory& trap) :
-=======
            TrapezoidalTrajectory& trap)
     : axis_num_(axis_num),
->>>>>>> 0e9dbc36
       hw_config_(hw_config),
       config_(config),
       encoder_(encoder),
