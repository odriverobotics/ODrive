
#include <stdlib.h>
#include <functional>
#include "gpio.h"

#include "odrive_main.h"
#include "utils.hpp"
#include "communication/interface_can.hpp"

Axis::Axis(int axis_num,
           uint16_t default_step_gpio_pin,
           uint16_t default_dir_gpio_pin,
           osPriority thread_priority,
           Encoder& encoder,
           SensorlessEstimator& sensorless_estimator,
           Controller& controller,
           OnboardThermistorCurrentLimiter& fet_thermistor,
           OffboardThermistorCurrentLimiter& motor_thermistor,
           Motor& motor,
           TrapezoidalTrajectory& trap,
           Endstop& min_endstop,
           Endstop& max_endstop)
    : axis_num_(axis_num),
      default_step_gpio_pin_(default_step_gpio_pin),
      default_dir_gpio_pin_(default_dir_gpio_pin),
      thread_priority_(thread_priority),
      encoder_(encoder),
      sensorless_estimator_(sensorless_estimator),
      controller_(controller),
      fet_thermistor_(fet_thermistor),
      motor_thermistor_(motor_thermistor),
      motor_(motor),
      trap_traj_(trap),
      min_endstop_(min_endstop),
      max_endstop_(max_endstop),
      current_limiters_(make_array(
          static_cast<CurrentLimiter*>(&fet_thermistor),
          static_cast<CurrentLimiter*>(&motor_thermistor))),
      thermistors_(make_array(
          static_cast<ThermistorCurrentLimiter*>(&fet_thermistor),
          static_cast<ThermistorCurrentLimiter*>(&motor_thermistor)))
{
    encoder_.axis_ = this;
    sensorless_estimator_.axis_ = this;
    controller_.axis_ = this;
    fet_thermistor_.axis_ = this;
    motor_thermistor.axis_ = this;
    motor_.axis_ = this;
    trap_traj_.axis_ = this;
    min_endstop_.axis_ = this;
    max_endstop_.axis_ = this;
}

Axis::LockinConfig_t Axis::default_calibration() {
    Axis::LockinConfig_t config;
    config.current = 10.0f;           // [A]
    config.ramp_time = 0.4f;          // [s]
    config.ramp_distance = 1 * M_PI;  // [rad]
    config.accel = 20.0f;     // [rad/s^2]
    config.vel = 40.0f; // [rad/s]
    config.finish_distance = 100.0f * 2.0f * M_PI;  // [rad]
    config.finish_on_vel = false;
    config.finish_on_distance = true;
    config.finish_on_enc_idx = true;
    return config;
}

Axis::LockinConfig_t Axis::default_sensorless() {
    Axis::LockinConfig_t config;
    config.current = 10.0f;           // [A]
    config.ramp_time = 0.4f;          // [s]
    config.ramp_distance = 1 * M_PI;  // [rad]
    config.accel = 200.0f;     // [rad/s^2]
    config.vel = 400.0f; // [rad/s]
    config.finish_distance = 100.0f;  // [rad]
    config.finish_on_vel = true;
    config.finish_on_distance = false;
    config.finish_on_enc_idx = false;
    return config;
}

static void step_cb_wrapper(void* ctx) {
    reinterpret_cast<Axis*>(ctx)->step_cb();
}

bool Axis::apply_config() {
    config_.parent = this;
    decode_step_dir_pins();
    watchdog_feed();
    return true;
}

void Axis::clear_config() {
    config_ = {};
    config_.step_gpio_pin = default_step_gpio_pin_;
    config_.dir_gpio_pin = default_dir_gpio_pin_;
    config_.can_node_id = axis_num_;
}

<<<<<<< HEAD
// @brief Sets up all components of the axis,
// such as gate driver and encoder hardware.
bool Axis::setup() {
    return motor_.setup();
=======
// @brief Does Nothing
void Axis::setup() {
    // Does nothing - Motor and encoder setup called separately.
>>>>>>> f691536b
}

static void run_state_machine_loop_wrapper(void* ctx) {
    reinterpret_cast<Axis*>(ctx)->run_state_machine_loop();
    reinterpret_cast<Axis*>(ctx)->thread_id_valid_ = false;
}

// @brief Starts run_state_machine_loop in a new thread
void Axis::start_thread() {
    osThreadDef(thread_def, run_state_machine_loop_wrapper, thread_priority_, 0, stack_size_ / sizeof(StackType_t));
    thread_id_ = osThreadCreate(osThread(thread_def), this);
    thread_id_valid_ = true;
}

// @brief Unblocks the control loop thread.
// This is called from the current sense interrupt handler.
void Axis::signal_current_meas() {
    if (thread_id_valid_)
        osSignalSet(thread_id_, M_SIGNAL_PH_CURRENT_MEAS);
}

// @brief Blocks until a current measurement is completed
// @returns True on success, false otherwise
bool Axis::wait_for_current_meas() {
    return osSignalWait(M_SIGNAL_PH_CURRENT_MEAS, PH_CURRENT_MEAS_TIMEOUT).status == osEventSignal;
}

// step/direction interface
void Axis::step_cb() {
    if (step_dir_active_) {
        const bool dir_pin = dir_gpio_.read();
        const float dir = dir_pin ? 1.0f : -1.0f;
        controller_.input_pos_ += dir * config_.turns_per_step;
        controller_.input_pos_updated();
    }
}

void Axis::decode_step_dir_pins() {
    step_gpio_ = get_gpio(config_.step_gpio_pin);
    dir_gpio_ = get_gpio(config_.dir_gpio_pin);
}

// @brief (de)activates step/dir input
void Axis::set_step_dir_active(bool active) {
    if (active) {
        // Subscribe to rising edges of the step GPIO
        if (!step_gpio_.subscribe(true, false, step_cb_wrapper, this)) {
            odrv.misconfigured_ = true;
        }

        step_dir_active_ = true;
    } else {
        step_dir_active_ = false;

        // Unsubscribe from step GPIO
        // TODO: if we change the GPIO while the subscription is active and then
        // unsubscribe then the unsubscribe is for the wrong pin.
        step_gpio_.unsubscribe();
    }
}

// @brief Do axis level checks and call subcomponent do_checks
// Returns true if everything is ok.
bool Axis::do_checks() {
    if (!brake_resistor_armed)
        error_ |= ERROR_BRAKE_RESISTOR_DISARMED;
    if ((current_state_ != AXIS_STATE_IDLE) && (motor_.armed_state_ == Motor::ARMED_STATE_DISARMED))
        // motor got disarmed in something other than the idle loop
        error_ |= ERROR_MOTOR_DISARMED;
    if (!(vbus_voltage >= odrv.config_.dc_bus_undervoltage_trip_level))
        error_ |= ERROR_DC_BUS_UNDER_VOLTAGE;
    if (!(vbus_voltage <= odrv.config_.dc_bus_overvoltage_trip_level))
        error_ |= ERROR_DC_BUS_OVER_VOLTAGE;

    // Sub-components should use set_error which will propegate to this error_
    motor_.effective_current_lim();
    for (ThermistorCurrentLimiter* thermistor : thermistors_) {
        thermistor->do_checks();
    }
    motor_.do_checks();
    // encoder_.do_checks();
    // sensorless_estimator_.do_checks();
    // controller_.do_checks();

    // Check for endstop presses
    if (min_endstop_.config_.enabled && min_endstop_.get_state() && !(current_state_ == AXIS_STATE_HOMING)) {
        error_ |= ERROR_MIN_ENDSTOP_PRESSED;
    } else if (max_endstop_.config_.enabled && max_endstop_.get_state() && !(current_state_ == AXIS_STATE_HOMING)) {
        error_ |= ERROR_MAX_ENDSTOP_PRESSED;
    }

    return check_for_errors();
}

// @brief Update all esitmators
bool Axis::do_updates() {
    // Sub-components should use set_error which will propegate to this error_
    for (ThermistorCurrentLimiter* thermistor : thermistors_) {
        thermistor->update();
    }
    encoder_.update();
    sensorless_estimator_.update();
    min_endstop_.update();
    max_endstop_.update();
    bool ret = check_for_errors();
    odCAN->send_heartbeat(this);
    return ret;
}

// @brief Feed the watchdog to prevent watchdog timeouts.
void Axis::watchdog_feed() {
    watchdog_current_value_ = get_watchdog_reset();
}

// @brief Check the watchdog timer for expiration. Also sets the watchdog error bit if expired.
bool Axis::watchdog_check() {
    if (!config_.enable_watchdog) return true;

    // explicit check here to ensure that we don't underflow back to UINT32_MAX
    if (watchdog_current_value_ > 0) {
        watchdog_current_value_--;
        return true;
    } else {
        error_ |= ERROR_WATCHDOG_TIMER_EXPIRED;
        return false;
    }
}

bool Axis::run_lockin_spin(const LockinConfig_t &lockin_config) {
    // Spiral up current for softer rotor lock-in
    lockin_state_ = LOCKIN_STATE_RAMP;
    float x = 0.0f;
    run_control_loop([&]() {
        float phase = wrap_pm_pi(lockin_config.ramp_distance * x);
        float I_mag = lockin_config.current * x;
        x += current_meas_period / lockin_config.ramp_time;
        if (!motor_.update(I_mag, phase, 0.0f))
            return false;
        return x < 1.0f;
    });
    
    // Spin states
    float distance = lockin_config.ramp_distance;
    float phase = wrap_pm_pi(distance);
    float vel = distance / lockin_config.ramp_time;

    // Function of states to check if we are done
    auto spin_done = [&](bool vel_override = false) -> bool {
        bool done = false;
        if (lockin_config.finish_on_vel || vel_override)
            done = done || std::abs(vel) >= std::abs(lockin_config.vel);
        if (lockin_config.finish_on_distance)
            done = done || std::abs(distance) >= std::abs(lockin_config.finish_distance);
        if (lockin_config.finish_on_enc_idx)
            done = done || encoder_.index_found_;
        return done;
    };

    // Accelerate
    lockin_state_ = LOCKIN_STATE_ACCELERATE;
    run_control_loop([&]() {
        vel += lockin_config.accel * current_meas_period;
        distance += vel * current_meas_period;
        phase = wrap_pm_pi(phase + vel * current_meas_period);

        if (!motor_.update(lockin_config.current, phase, vel))
            return false;
        return !spin_done(true); //vel_override to go to next phase
    });

    if (!encoder_.index_found_)
        encoder_.set_idx_subscribe(true);

    // Constant speed
    if (!spin_done()) {
        lockin_state_ = LOCKIN_STATE_CONST_VEL;
        vel = lockin_config.vel; // reset to actual specified vel to avoid small integration error
        run_control_loop([&]() {
            distance += vel * current_meas_period;
            phase = wrap_pm_pi(phase + vel * current_meas_period);

            if (!motor_.update(lockin_config.current, phase, vel))
                return false;
            return !spin_done();
        });
    }

    lockin_state_ = LOCKIN_STATE_INACTIVE;
    return check_for_errors();
}

// Note run_sensorless_control_loop and run_closed_loop_control_loop are very similar and differ only in where we get the estimate from.
bool Axis::run_sensorless_control_loop() {
    controller_.pos_estimate_linear_src_ = nullptr;
    controller_.pos_estimate_circular_src_ = nullptr;
    controller_.pos_estimate_valid_src_ = nullptr;
    controller_.vel_estimate_src_ = &sensorless_estimator_.vel_estimate_;
    controller_.vel_estimate_valid_src_ = &sensorless_estimator_.vel_estimate_valid_;

    run_control_loop([this](){
        // Note that all estimators are updated in the loop prefix in run_control_loop
        float torque_setpoint;
        if (!controller_.update(&torque_setpoint))
            return error_ |= ERROR_CONTROLLER_FAILED, false;
        if (!motor_.update(torque_setpoint, sensorless_estimator_.phase_, sensorless_estimator_.vel_estimate_))
            return false; // set_error should update axis.error_
        return true;
    });
    return check_for_errors();
}

bool Axis::run_closed_loop_control_loop() {
    if (!controller_.select_encoder(controller_.config_.load_encoder_axis)) {
        return error_ |= ERROR_CONTROLLER_FAILED, false;
    }

    // To avoid any transient on startup, we intialize the setpoint to be the current position
    if (controller_.config_.circular_setpoints) {
        if (!controller_.pos_estimate_circular_src_) {
            return error_ |= ERROR_CONTROLLER_FAILED, false;
        }
        else {
            controller_.pos_setpoint_ = *controller_.pos_estimate_circular_src_;
            controller_.input_pos_ = *controller_.pos_estimate_circular_src_;
        }
    }
    else {
        if (!controller_.pos_estimate_linear_src_) {
            return error_ |= ERROR_CONTROLLER_FAILED, false;
        }
        else {
            controller_.pos_setpoint_ = *controller_.pos_estimate_linear_src_;
            controller_.input_pos_ = *controller_.pos_estimate_linear_src_;
        }
    }
    controller_.input_pos_updated();

    // Avoid integrator windup issues
    controller_.vel_integrator_torque_ = 0.0f;

    set_step_dir_active(config_.enable_step_dir);
    run_control_loop([this](){
        // Note that all estimators are updated in the loop prefix in run_control_loop
        float torque_setpoint;
        if (!controller_.update(&torque_setpoint))
            return error_ |= ERROR_CONTROLLER_FAILED, false;

        float phase_vel = (2*M_PI) * encoder_.vel_estimate_ * motor_.config_.pole_pairs;
        if (!motor_.update(torque_setpoint, encoder_.phase_, phase_vel))
            return false; // set_error should update axis.error_

        return true;
    });
    set_step_dir_active(config_.enable_step_dir && config_.step_dir_always_on);
    return check_for_errors();
}


// Slowly drive in the negative direction at homing_speed until the min endstop is pressed
// When pressed, set the linear count to the offset (default 0), and then go to position 0
bool Axis::run_homing() {
    Controller::ControlMode stored_control_mode = controller_.config_.control_mode;
    Controller::InputMode stored_input_mode = controller_.config_.input_mode;

    // TODO: theoretically this check should be inside the update loop,
    // otherwise someone could disable the endstop while homing is in progress.
    if (!min_endstop_.config_.enabled) {
        return error_ |= ERROR_HOMING_WITHOUT_ENDSTOP, false;
    }

    controller_.config_.control_mode = Controller::CONTROL_MODE_VELOCITY_CONTROL;
    controller_.config_.input_mode = Controller::INPUT_MODE_VEL_RAMP;

    controller_.input_pos_ = 0.0f;
    controller_.input_pos_updated();
    controller_.input_vel_ = -controller_.config_.homing_speed;
    controller_.input_torque_ = 0.0f;

    homing_.is_homed = false;

    if (!controller_.select_encoder(controller_.config_.load_encoder_axis)) {
        return error_ |= ERROR_CONTROLLER_FAILED, false;
    }
    
    // To avoid any transient on startup, we intialize the setpoint to be the current position
    // note - input_pos_ is not set here. It is set to 0 earlier in this method and velocity control is used.
    if (controller_.config_.circular_setpoints) {
        if (!controller_.pos_estimate_circular_src_) {
            return error_ |= ERROR_CONTROLLER_FAILED, false;
        }
        else {
            controller_.pos_setpoint_ = *controller_.pos_estimate_circular_src_;
        }
    }
    else {
        if (!controller_.pos_estimate_linear_src_) {
            return error_ |= ERROR_CONTROLLER_FAILED, false;
        }
        else {
            controller_.pos_setpoint_ = *controller_.pos_estimate_linear_src_;
        }
    }

    // Avoid integrator windup issues
    controller_.vel_integrator_torque_ = 0.0f;

    run_control_loop([this](){
        // Note that all estimators are updated in the loop prefix in run_control_loop
        float torque_setpoint;
        if (!controller_.update(&torque_setpoint))
            return error_ |= ERROR_CONTROLLER_FAILED, false;

        float phase_vel = (2*M_PI) * encoder_.vel_estimate_ * motor_.config_.pole_pairs;
        if (!motor_.update(torque_setpoint, encoder_.phase_, phase_vel))
            return false; // set_error should update axis.error_

        return !min_endstop_.get_state();
    });
    error_ &= ~ERROR_MIN_ENDSTOP_PRESSED; // clear this error since we deliberately drove into the endstop

    // pos_setpoint is the starting position for the trap_traj so we need to set it.
    controller_.pos_setpoint_ = min_endstop_.config_.offset;
    controller_.vel_setpoint_ = 0.0f;  // Change directions without decelerating

    // Set our current position in encoder counts to make control more logical
    encoder_.set_linear_count((int32_t)(controller_.pos_setpoint_ * encoder_.config_.cpr));

    controller_.config_.control_mode = Controller::CONTROL_MODE_POSITION_CONTROL;
    controller_.config_.input_mode = Controller::INPUT_MODE_TRAP_TRAJ;

    controller_.input_pos_ = 0.0f;
    controller_.input_pos_updated();
    controller_.input_vel_ = 0.0f;
    controller_.input_torque_ = 0.0f;

    run_control_loop([this](){
        // Note that all estimators are updated in the loop prefix in run_control_loop
        float torque_setpoint;
        if (!controller_.update(&torque_setpoint))
            return error_ |= ERROR_CONTROLLER_FAILED, false;

        float phase_vel = (2*M_PI) * encoder_.vel_estimate_ * motor_.config_.pole_pairs;
        if (!motor_.update(torque_setpoint, encoder_.phase_, phase_vel))
            return false; // set_error should update axis.error_

        return !controller_.trajectory_done_;
    });

    controller_.config_.control_mode = stored_control_mode;
    controller_.config_.input_mode = stored_input_mode;
    homing_.is_homed = true;

    return check_for_errors();
}

bool Axis::run_idle_loop() {
    // run_control_loop ignores missed modulation timing updates
    // if and only if we're in AXIS_STATE_IDLE
    safety_critical_disarm_motor_pwm(motor_);
    set_step_dir_active(config_.enable_step_dir && config_.step_dir_always_on);
    run_control_loop([this]() {
        return true;
    });
    return check_for_errors();
}

// Infinite loop that does calibration and enters main control loop as appropriate
void Axis::run_state_machine_loop() {

    // arm!
    motor_.arm();

    for (;;) {
        // Load the task chain if a specific request is pending
        if (requested_state_ != AXIS_STATE_UNDEFINED) {
            size_t pos = 0;
            if (requested_state_ == AXIS_STATE_STARTUP_SEQUENCE) {
                if (config_.startup_motor_calibration)
                    task_chain_[pos++] = AXIS_STATE_MOTOR_CALIBRATION;
                if (config_.startup_encoder_index_search && encoder_.config_.use_index)
                    task_chain_[pos++] = AXIS_STATE_ENCODER_INDEX_SEARCH;
                if (config_.startup_encoder_offset_calibration)
                    task_chain_[pos++] = AXIS_STATE_ENCODER_OFFSET_CALIBRATION;
                if (config_.startup_homing)
                    task_chain_[pos++] = AXIS_STATE_HOMING;
                if (config_.startup_closed_loop_control)
                    task_chain_[pos++] = AXIS_STATE_CLOSED_LOOP_CONTROL;
                else if (config_.startup_sensorless_control)
                    task_chain_[pos++] = AXIS_STATE_SENSORLESS_CONTROL;
                task_chain_[pos++] = AXIS_STATE_IDLE;
            } else if (requested_state_ == AXIS_STATE_FULL_CALIBRATION_SEQUENCE) {
                task_chain_[pos++] = AXIS_STATE_MOTOR_CALIBRATION;
                if (encoder_.config_.use_index)
                    task_chain_[pos++] = AXIS_STATE_ENCODER_INDEX_SEARCH;
                task_chain_[pos++] = AXIS_STATE_ENCODER_OFFSET_CALIBRATION;
                task_chain_[pos++] = AXIS_STATE_IDLE;
            } else if (requested_state_ != AXIS_STATE_UNDEFINED) {
                task_chain_[pos++] = requested_state_;
                task_chain_[pos++] = AXIS_STATE_IDLE;
            }
            task_chain_[pos++] = AXIS_STATE_UNDEFINED;  // TODO: bounds checking
            requested_state_ = AXIS_STATE_UNDEFINED;
            // Auto-clear any invalid state error
            error_ &= ~ERROR_INVALID_STATE;
        }

        // Note that current_state is a reference to task_chain_[0]

        // Run the specified state
        // Handlers should exit if requested_state != AXIS_STATE_UNDEFINED
        bool status;
        switch (current_state_) {
            case AXIS_STATE_MOTOR_CALIBRATION: {
                status = motor_.run_calibration();
            } break;

            case AXIS_STATE_ENCODER_INDEX_SEARCH: {
                if (!motor_.is_calibrated_)
                    goto invalid_state_label;
                if (encoder_.config_.idx_search_unidirectional && motor_.config_.direction==0)
                    goto invalid_state_label;

                status = encoder_.run_index_search();
            } break;

            case AXIS_STATE_ENCODER_DIR_FIND: {
                if (!motor_.is_calibrated_)
                    goto invalid_state_label;

                status = encoder_.run_direction_find();
            } break;

            case AXIS_STATE_HOMING: {
                status = run_homing();
            } break;

            case AXIS_STATE_ENCODER_OFFSET_CALIBRATION: {
                if (!motor_.is_calibrated_)
                    goto invalid_state_label;
                status = encoder_.run_offset_calibration();
            } break;

            case AXIS_STATE_LOCKIN_SPIN: {
                if (!motor_.is_calibrated_ || motor_.config_.direction==0)
                    goto invalid_state_label;
                status = run_lockin_spin(config_.general_lockin);
            } break;

            case AXIS_STATE_SENSORLESS_CONTROL: {
                if (!motor_.is_calibrated_ || motor_.config_.direction==0)
                        goto invalid_state_label;
                status = run_lockin_spin(config_.sensorless_ramp); // TODO: restart if desired
                if (status) {
                    // call to controller.reset() that happend when arming means that vel_setpoint
                    // is zeroed. So we make the setpoint the spinup target for smooth transition.
                    controller_.vel_setpoint_ = config_.sensorless_ramp.vel;
                    status = run_sensorless_control_loop();
                }
            } break;

            case AXIS_STATE_CLOSED_LOOP_CONTROL: {
                if (!motor_.is_calibrated_ || motor_.config_.direction==0)
                    goto invalid_state_label;
                if (!encoder_.is_ready_)
                    goto invalid_state_label;
                watchdog_feed();
                status = run_closed_loop_control_loop();
            } break;

            case AXIS_STATE_IDLE: {
                run_idle_loop();
                status = motor_.arm(); // done with idling - try to arm the motor
            } break;

            default:
            invalid_state_label:
                error_ |= ERROR_INVALID_STATE;
                status = false;  // this will set the state to idle
                break;
        }

        // If the state failed, go to idle, else advance task chain
        if (!status) {
            std::fill(task_chain_.begin(), task_chain_.end(), AXIS_STATE_UNDEFINED);
            current_state_ = AXIS_STATE_IDLE;
        } else {
            std::rotate(task_chain_.begin(), task_chain_.begin() + 1, task_chain_.end());
            task_chain_.back() = AXIS_STATE_UNDEFINED;
        }
    }
}<|MERGE_RESOLUTION|>--- conflicted
+++ resolved
@@ -97,16 +97,10 @@
     config_.can_node_id = axis_num_;
 }
 
-<<<<<<< HEAD
-// @brief Sets up all components of the axis,
-// such as gate driver and encoder hardware.
+// @brief Does Nothing
 bool Axis::setup() {
-    return motor_.setup();
-=======
-// @brief Does Nothing
-void Axis::setup() {
     // Does nothing - Motor and encoder setup called separately.
->>>>>>> f691536b
+    return true;
 }
 
 static void run_state_machine_loop_wrapper(void* ctx) {
