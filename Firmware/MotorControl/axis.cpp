
#include <stdlib.h>
#include <functional>
#include "gpio.h"

#include "odrive_main.h"
#include "utils.hpp"
#include "gpio_utils.hpp"
#include "communication/interface_can.hpp"

Axis::Axis(int axis_num,
           const AxisHardwareConfig_t& hw_config,
           Config_t& config,
           Encoder& encoder,
           SensorlessEstimator& sensorless_estimator,
           Controller& controller,
           OnboardThermistorCurrentLimiter& fet_thermistor,
           OffboardThermistorCurrentLimiter& motor_thermistor,
           Motor& motor,
           TrapezoidalTrajectory& trap,
           Endstop& min_endstop,
           Endstop& max_endstop)
    : axis_num_(axis_num),
      hw_config_(hw_config),
      config_(config),
      encoder_(encoder),
      sensorless_estimator_(sensorless_estimator),
      controller_(controller),
      fet_thermistor_(fet_thermistor),
      motor_thermistor_(motor_thermistor),
      motor_(motor),
      trap_traj_(trap),
      min_endstop_(min_endstop),
      max_endstop_(max_endstop),
      current_limiters_(make_array(
          static_cast<CurrentLimiter*>(&fet_thermistor),
          static_cast<CurrentLimiter*>(&motor_thermistor))),
      thermistors_(make_array(
          static_cast<ThermistorCurrentLimiter*>(&fet_thermistor),
          static_cast<ThermistorCurrentLimiter*>(&motor_thermistor)))
{
    encoder_.axis_ = this;
    sensorless_estimator_.axis_ = this;
    controller_.axis_ = this;
    fet_thermistor_.axis_ = this;
    motor_thermistor.axis_ = this;
    motor_.axis_ = this;
    trap_traj_.axis_ = this;
    min_endstop_.axis_ = this;
    max_endstop_.axis_ = this;
    decode_step_dir_pins();
    watchdog_feed();
}

Axis::LockinConfig_t Axis::default_calibration() {
    Axis::LockinConfig_t config;
    config.current = 10.0f;           // [A]
    config.ramp_time = 0.4f;          // [s]
    config.ramp_distance = 1 * M_PI;  // [rad]
    config.accel = 20.0f;     // [rad/s^2]
    config.vel = 40.0f; // [rad/s]
    config.finish_distance = 100.0f * 2.0f * M_PI;  // [rad]
    config.finish_on_vel = false;
    config.finish_on_distance = true;
    config.finish_on_enc_idx = true;
    return config;
}

Axis::LockinConfig_t Axis::default_sensorless() {
    Axis::LockinConfig_t config;
    config.current = 10.0f;           // [A]
    config.ramp_time = 0.4f;          // [s]
    config.ramp_distance = 1 * M_PI;  // [rad]
    config.accel = 200.0f;     // [rad/s^2]
    config.vel = 400.0f; // [rad/s]
    config.finish_distance = 100.0f;  // [rad]
    config.finish_on_vel = true;
    config.finish_on_distance = false;
    config.finish_on_enc_idx = false;
    return config;
}

static void step_cb_wrapper(void* ctx) {
    reinterpret_cast<Axis*>(ctx)->step_cb();
}


// @brief Sets up all components of the axis,
// such as gate driver and encoder hardware.
void Axis::setup() {
    motor_.setup();
}

static void run_state_machine_loop_wrapper(void* ctx) {
    reinterpret_cast<Axis*>(ctx)->run_state_machine_loop();
    reinterpret_cast<Axis*>(ctx)->thread_id_valid_ = false;
}

// @brief Starts run_state_machine_loop in a new thread
void Axis::start_thread() {
    osThreadDef(thread_def, run_state_machine_loop_wrapper, hw_config_.thread_priority, 0, stack_size_ / sizeof(StackType_t));
    thread_id_ = osThreadCreate(osThread(thread_def), this);
    thread_id_valid_ = true;
}

// @brief Unblocks the control loop thread.
// This is called from the current sense interrupt handler.
void Axis::signal_current_meas() {
    if (thread_id_valid_)
        osSignalSet(thread_id_, M_SIGNAL_PH_CURRENT_MEAS);
}

// @brief Blocks until a current measurement is completed
// @returns True on success, false otherwise
bool Axis::wait_for_current_meas() {
    return osSignalWait(M_SIGNAL_PH_CURRENT_MEAS, PH_CURRENT_MEAS_TIMEOUT).status == osEventSignal;
}

// step/direction interface
void Axis::step_cb() {
<<<<<<< HEAD
    if (step_dir_active_) {
        GPIO_PinState dir_pin = HAL_GPIO_ReadPin(dir_port_, dir_pin_);
        float dir = (dir_pin == GPIO_PIN_SET) ? 1.0f : -1.0f;
        controller_.input_pos_ += dir * config_.turns_per_step;
        controller_.input_pos_updated();
    }
=======
    const bool dir_pin = dir_port_->IDR & dir_pin_;
    const int32_t dir = (-1 + 2 * dir_pin) * step_dir_active_;
    controller_.input_pos_ += dir * config_.counts_per_step;
    controller_.input_pos_updated();
>>>>>>> 24cbfc8d
};

void Axis::load_default_step_dir_pin_config(
        const AxisHardwareConfig_t& hw_config, Config_t* config) {
    config->step_gpio_pin = hw_config.step_gpio_pin;
    config->dir_gpio_pin = hw_config.dir_gpio_pin;
}

void Axis::load_default_can_id(const int& id, Config_t& config){
    config.can_node_id = id;
}

void Axis::decode_step_dir_pins() {
    step_port_ = get_gpio_port_by_pin(config_.step_gpio_pin);
    step_pin_ = get_gpio_pin_by_pin(config_.step_gpio_pin);
    dir_port_ = get_gpio_port_by_pin(config_.dir_gpio_pin);
    dir_pin_ = get_gpio_pin_by_pin(config_.dir_gpio_pin);
}

// @brief (de)activates step/dir input
void Axis::set_step_dir_active(bool active) {
    if (active) {
        // Set up the direction GPIO as input
        GPIO_InitTypeDef GPIO_InitStruct;
        GPIO_InitStruct.Pin = dir_pin_;
        GPIO_InitStruct.Mode = GPIO_MODE_INPUT;
        GPIO_InitStruct.Pull = GPIO_NOPULL;
        HAL_GPIO_Init(dir_port_, &GPIO_InitStruct);

        // Subscribe to rising edges of the step GPIO
        GPIO_subscribe(step_port_, step_pin_, GPIO_PULLDOWN, step_cb_wrapper, this);

        step_dir_active_ = true;
    } else {
        step_dir_active_ = false;

        // Unsubscribe from step GPIO
        GPIO_unsubscribe(step_port_, step_pin_);
    }
}

// @brief Do axis level checks and call subcomponent do_checks
// Returns true if everything is ok.
bool Axis::do_checks() {
    if (!brake_resistor_armed)
        error_ |= ERROR_BRAKE_RESISTOR_DISARMED;
    if ((current_state_ != AXIS_STATE_IDLE) && (motor_.armed_state_ == Motor::ARMED_STATE_DISARMED))
        // motor got disarmed in something other than the idle loop
        error_ |= ERROR_MOTOR_DISARMED;
    if (!(vbus_voltage >= odrv.config_.dc_bus_undervoltage_trip_level))
        error_ |= ERROR_DC_BUS_UNDER_VOLTAGE;
    if (!(vbus_voltage <= odrv.config_.dc_bus_overvoltage_trip_level))
        error_ |= ERROR_DC_BUS_OVER_VOLTAGE;

    // Sub-components should use set_error which will propegate to this error_
    for (ThermistorCurrentLimiter* thermistor : thermistors_) {
        thermistor->do_checks();
    }
    motor_.do_checks();
    // encoder_.do_checks();
    // sensorless_estimator_.do_checks();
    // controller_.do_checks();

    // Check for endstop presses
    if (min_endstop_.config_.enabled && min_endstop_.get_state() && !(current_state_ == AXIS_STATE_HOMING)) {
        error_ |= ERROR_MIN_ENDSTOP_PRESSED;
    } else if (max_endstop_.config_.enabled && max_endstop_.get_state() && !(current_state_ == AXIS_STATE_HOMING)) {
        error_ |= ERROR_MAX_ENDSTOP_PRESSED;
    }

    return check_for_errors();
}

// @brief Update all esitmators
bool Axis::do_updates() {
    // Sub-components should use set_error which will propegate to this error_
    for (ThermistorCurrentLimiter* thermistor : thermistors_) {
        thermistor->update();
    }
    encoder_.update();
    sensorless_estimator_.update();
    min_endstop_.update();
    max_endstop_.update();
    bool ret = check_for_errors();
    odCAN->send_heartbeat(this);
    return ret;
}

// @brief Feed the watchdog to prevent watchdog timeouts.
void Axis::watchdog_feed() {
    watchdog_current_value_ = get_watchdog_reset();
}

// @brief Check the watchdog timer for expiration. Also sets the watchdog error bit if expired.
bool Axis::watchdog_check() {
    if (!config_.enable_watchdog) return true;

    // explicit check here to ensure that we don't underflow back to UINT32_MAX
    if (watchdog_current_value_ > 0) {
        watchdog_current_value_--;
        return true;
    } else {
        error_ |= ERROR_WATCHDOG_TIMER_EXPIRED;
        return false;
    }
}

bool Axis::run_lockin_spin(const LockinConfig_t &lockin_config) {
    // Spiral up current for softer rotor lock-in
    lockin_state_ = LOCKIN_STATE_RAMP;
    float x = 0.0f;
    run_control_loop([&]() {
        float phase = wrap_pm_pi(lockin_config.ramp_distance * x);
        float I_mag = lockin_config.current * x;
        x += current_meas_period / lockin_config.ramp_time;
        if (!motor_.update(I_mag, phase, 0.0f))
            return false;
        return x < 1.0f;
    });
    
    // Spin states
    float distance = lockin_config.ramp_distance;
    float phase = wrap_pm_pi(distance);
    float vel = distance / lockin_config.ramp_time;

    // Function of states to check if we are done
    auto spin_done = [&](bool vel_override = false) -> bool {
        bool done = false;
        if (lockin_config.finish_on_vel || vel_override)
            done = done || std::abs(vel) >= std::abs(lockin_config.vel);
        if (lockin_config.finish_on_distance)
            done = done || std::abs(distance) >= std::abs(lockin_config.finish_distance);
        if (lockin_config.finish_on_enc_idx)
            done = done || encoder_.index_found_;
        return done;
    };

    // Accelerate
    lockin_state_ = LOCKIN_STATE_ACCELERATE;
    run_control_loop([&]() {
        vel += lockin_config.accel * current_meas_period;
        distance += vel * current_meas_period;
        phase = wrap_pm_pi(phase + vel * current_meas_period);

        if (!motor_.update(lockin_config.current, phase, vel))
            return false;
        return !spin_done(true); //vel_override to go to next phase
    });

    if (!encoder_.index_found_)
        encoder_.set_idx_subscribe(true);

    // Constant speed
    if (!spin_done()) {
        lockin_state_ = LOCKIN_STATE_CONST_VEL;
        vel = lockin_config.vel; // reset to actual specified vel to avoid small integration error
        run_control_loop([&]() {
            distance += vel * current_meas_period;
            phase = wrap_pm_pi(phase + vel * current_meas_period);

            if (!motor_.update(lockin_config.current, phase, vel))
                return false;
            return !spin_done();
        });
    }

    lockin_state_ = LOCKIN_STATE_INACTIVE;
    return check_for_errors();
}

// Note run_sensorless_control_loop and run_closed_loop_control_loop are very similar and differ only in where we get the estimate from.
bool Axis::run_sensorless_control_loop() {
    controller_.pos_estimate_linear_src_ = nullptr;
    controller_.pos_estimate_circular_src_ = nullptr;
    controller_.pos_estimate_valid_src_ = nullptr;
    controller_.vel_estimate_src_ = &sensorless_estimator_.vel_estimate_;
    controller_.vel_estimate_valid_src_ = &sensorless_estimator_.vel_estimate_valid_;

    run_control_loop([this](){
        // Note that all estimators are updated in the loop prefix in run_control_loop
        float torque_setpoint;
        if (!controller_.update(&torque_setpoint))
            return error_ |= ERROR_CONTROLLER_FAILED, false;
        if (!motor_.update(torque_setpoint, sensorless_estimator_.phase_, sensorless_estimator_.vel_estimate_))
            return false; // set_error should update axis.error_
        return true;
    });
    return check_for_errors();
}

bool Axis::run_closed_loop_control_loop() {
    if (!controller_.select_encoder(controller_.config_.load_encoder_axis)) {
        return error_ |= ERROR_CONTROLLER_FAILED, false;
    }

    // To avoid any transient on startup, we intialize the setpoint to be the current position
    if(controller_.config_.circular_setpoints == true) {
        controller_.pos_setpoint_ = *controller_.pos_estimate_circular_src_;
        controller_.input_pos_ = *controller_.pos_estimate_circular_src_;
    }
    else {
        controller_.pos_setpoint_ = *controller_.pos_estimate_linear_src_;
        controller_.input_pos_ = *controller_.pos_estimate_linear_src_;
    }

    // Avoid integrator windup issues
    controller_.vel_integrator_torque_ = 0.0f;

    set_step_dir_active(config_.enable_step_dir);
    run_control_loop([this](){
        // Note that all estimators are updated in the loop prefix in run_control_loop
        float torque_setpoint;
        if (!controller_.update(&torque_setpoint))
            return error_ |= ERROR_CONTROLLER_FAILED, false;

        float phase_vel = (2*M_PI) * encoder_.vel_estimate_ * motor_.config_.pole_pairs;
        if (!motor_.update(torque_setpoint, encoder_.phase_, phase_vel))
            return false; // set_error should update axis.error_

        return true;
    });
    set_step_dir_active(config_.enable_step_dir && config_.step_dir_always_on);
    return check_for_errors();
}


// Slowly drive in the negative direction at homing_speed until the min endstop is pressed
// When pressed, set the linear count to the offset (default 0), and then go to position 0
bool Axis::run_homing() {
    Controller::ControlMode stored_control_mode = controller_.config_.control_mode;
    Controller::InputMode stored_input_mode = controller_.config_.input_mode;

    // TODO: theoretically this check should be inside the update loop,
    // otherwise someone could disable the endstop while homing is in progress.
    if (!min_endstop_.config_.enabled) {
        return error_ |= ERROR_HOMING_WITHOUT_ENDSTOP, false;
    }

    controller_.config_.control_mode = Controller::CONTROL_MODE_VELOCITY_CONTROL;
    controller_.config_.input_mode = Controller::INPUT_MODE_VEL_RAMP;

    controller_.input_pos_ = 0.0f;
    controller_.input_pos_updated();
    controller_.input_vel_ = -controller_.config_.homing_speed;
    controller_.input_torque_ = 0.0f;

    homing_.is_homed = false;

    if (!controller_.select_encoder(controller_.config_.load_encoder_axis)) {
        return error_ |= ERROR_CONTROLLER_FAILED, false;
    }
    
    // To avoid any transient on startup, we intialize the setpoint to be the current position
    // note - input_pos_ is not set here. It is set to 0 earlier in this method and velocity control is used.
    if(controller_.config_.circular_setpoints == true) {
        controller_.pos_setpoint_ = *controller_.pos_estimate_circular_src_;
    }
    else {
        controller_.pos_setpoint_ = *controller_.pos_estimate_linear_src_;
    }
    // Avoid integrator windup issues
    controller_.vel_integrator_torque_ = 0.0f;

    run_control_loop([this](){
        // Note that all estimators are updated in the loop prefix in run_control_loop
        float torque_setpoint;
        if (!controller_.update(&torque_setpoint))
            return error_ |= ERROR_CONTROLLER_FAILED, false;

        float phase_vel = (2*M_PI) * encoder_.vel_estimate_ * motor_.config_.pole_pairs;
        if (!motor_.update(torque_setpoint, encoder_.phase_, phase_vel))
            return false; // set_error should update axis.error_

        return !min_endstop_.get_state();
    });
    error_ &= ~ERROR_MIN_ENDSTOP_PRESSED; // clear this error since we deliberately drove into the endstop

    // pos_setpoint is the starting position for the trap_traj so we need to set it.
    controller_.pos_setpoint_ = min_endstop_.config_.offset;
    controller_.vel_setpoint_ = 0.0f;  // Change directions without decelerating

    // Set our current position in encoder counts to make control more logical
    encoder_.set_linear_count((int32_t)controller_.pos_setpoint_);

    controller_.config_.control_mode = Controller::CONTROL_MODE_POSITION_CONTROL;
    controller_.config_.input_mode = Controller::INPUT_MODE_TRAP_TRAJ;

    controller_.input_pos_ = 0.0f;
    controller_.input_pos_updated();
    controller_.input_vel_ = 0.0f;
    controller_.input_torque_ = 0.0f;

    run_control_loop([this](){
        // Note that all estimators are updated in the loop prefix in run_control_loop
        float torque_setpoint;
        if (!controller_.update(&torque_setpoint))
            return error_ |= ERROR_CONTROLLER_FAILED, false;

        float phase_vel = (2*M_PI) * encoder_.vel_estimate_ * motor_.config_.pole_pairs;
        if (!motor_.update(torque_setpoint, encoder_.phase_, phase_vel))
            return false; // set_error should update axis.error_

        return !controller_.trajectory_done_;
    });

    controller_.config_.control_mode = stored_control_mode;
    controller_.config_.input_mode = stored_input_mode;
    homing_.is_homed = true;

    return check_for_errors();
}

bool Axis::run_idle_loop() {
    // run_control_loop ignores missed modulation timing updates
    // if and only if we're in AXIS_STATE_IDLE
    safety_critical_disarm_motor_pwm(motor_);
    set_step_dir_active(config_.enable_step_dir && config_.step_dir_always_on);
    run_control_loop([this]() {
        return true;
    });
    return check_for_errors();
}

// Infinite loop that does calibration and enters main control loop as appropriate
void Axis::run_state_machine_loop() {

    // arm!
    motor_.arm();

    for (;;) {
        // Load the task chain if a specific request is pending
        if (requested_state_ != AXIS_STATE_UNDEFINED) {
            size_t pos = 0;
            if (requested_state_ == AXIS_STATE_STARTUP_SEQUENCE) {
                if (config_.startup_motor_calibration)
                    task_chain_[pos++] = AXIS_STATE_MOTOR_CALIBRATION;
                if (config_.startup_encoder_index_search && encoder_.config_.use_index)
                    task_chain_[pos++] = AXIS_STATE_ENCODER_INDEX_SEARCH;
                if (config_.startup_encoder_offset_calibration)
                    task_chain_[pos++] = AXIS_STATE_ENCODER_OFFSET_CALIBRATION;
                if (config_.startup_homing)
                    task_chain_[pos++] = AXIS_STATE_HOMING;
                if (config_.startup_closed_loop_control)
                    task_chain_[pos++] = AXIS_STATE_CLOSED_LOOP_CONTROL;
                else if (config_.startup_sensorless_control)
                    task_chain_[pos++] = AXIS_STATE_SENSORLESS_CONTROL;
                task_chain_[pos++] = AXIS_STATE_IDLE;
            } else if (requested_state_ == AXIS_STATE_FULL_CALIBRATION_SEQUENCE) {
                task_chain_[pos++] = AXIS_STATE_MOTOR_CALIBRATION;
                if (encoder_.config_.use_index)
                    task_chain_[pos++] = AXIS_STATE_ENCODER_INDEX_SEARCH;
                task_chain_[pos++] = AXIS_STATE_ENCODER_OFFSET_CALIBRATION;
                task_chain_[pos++] = AXIS_STATE_IDLE;
            } else if (requested_state_ != AXIS_STATE_UNDEFINED) {
                task_chain_[pos++] = requested_state_;
                task_chain_[pos++] = AXIS_STATE_IDLE;
            }
            task_chain_[pos++] = AXIS_STATE_UNDEFINED;  // TODO: bounds checking
            requested_state_ = AXIS_STATE_UNDEFINED;
            // Auto-clear any invalid state error
            error_ &= ~ERROR_INVALID_STATE;
        }

        // Note that current_state is a reference to task_chain_[0]

        // Run the specified state
        // Handlers should exit if requested_state != AXIS_STATE_UNDEFINED
        bool status;
        switch (current_state_) {
            case AXIS_STATE_MOTOR_CALIBRATION: {
                status = motor_.run_calibration();
            } break;

            case AXIS_STATE_ENCODER_INDEX_SEARCH: {
                if (!motor_.is_calibrated_)
                    goto invalid_state_label;
                if (encoder_.config_.idx_search_unidirectional && motor_.config_.direction==0)
                    goto invalid_state_label;

                status = encoder_.run_index_search();
            } break;

            case AXIS_STATE_ENCODER_DIR_FIND: {
                if (!motor_.is_calibrated_)
                    goto invalid_state_label;

                status = encoder_.run_direction_find();
            } break;

            case AXIS_STATE_HOMING: {
                status = run_homing();
            } break;

            case AXIS_STATE_ENCODER_OFFSET_CALIBRATION: {
                if (!motor_.is_calibrated_)
                    goto invalid_state_label;
                status = encoder_.run_offset_calibration();
            } break;

            case AXIS_STATE_LOCKIN_SPIN: {
                if (!motor_.is_calibrated_ || motor_.config_.direction==0)
                    goto invalid_state_label;
                status = run_lockin_spin(config_.general_lockin);
            } break;

            case AXIS_STATE_SENSORLESS_CONTROL: {
                if (!motor_.is_calibrated_ || motor_.config_.direction==0)
                        goto invalid_state_label;
                status = run_lockin_spin(config_.sensorless_ramp); // TODO: restart if desired
                if (status) {
                    // call to controller.reset() that happend when arming means that vel_setpoint
                    // is zeroed. So we make the setpoint the spinup target for smooth transition.
                    controller_.vel_setpoint_ = config_.sensorless_ramp.vel;
                    status = run_sensorless_control_loop();
                }
            } break;

            case AXIS_STATE_CLOSED_LOOP_CONTROL: {
                if (!motor_.is_calibrated_ || motor_.config_.direction==0)
                    goto invalid_state_label;
                if (!encoder_.is_ready_)
                    goto invalid_state_label;
                watchdog_feed();
                status = run_closed_loop_control_loop();
            } break;

            case AXIS_STATE_IDLE: {
                run_idle_loop();
                status = motor_.arm(); // done with idling - try to arm the motor
            } break;

            default:
            invalid_state_label:
                error_ |= ERROR_INVALID_STATE;
                status = false;  // this will set the state to idle
                break;
        }

        // If the state failed, go to idle, else advance task chain
        if (!status) {
            std::fill(task_chain_.begin(), task_chain_.end(), AXIS_STATE_UNDEFINED);
            current_state_ = AXIS_STATE_IDLE;
        } else {
            std::rotate(task_chain_.begin(), task_chain_.begin() + 1, task_chain_.end());
            task_chain_.back() = AXIS_STATE_UNDEFINED;
        }
    }
}<|MERGE_RESOLUTION|>--- conflicted
+++ resolved
@@ -118,19 +118,10 @@
 
 // step/direction interface
 void Axis::step_cb() {
-<<<<<<< HEAD
-    if (step_dir_active_) {
-        GPIO_PinState dir_pin = HAL_GPIO_ReadPin(dir_port_, dir_pin_);
-        float dir = (dir_pin == GPIO_PIN_SET) ? 1.0f : -1.0f;
-        controller_.input_pos_ += dir * config_.turns_per_step;
-        controller_.input_pos_updated();
-    }
-=======
     const bool dir_pin = dir_port_->IDR & dir_pin_;
     const int32_t dir = (-1 + 2 * dir_pin) * step_dir_active_;
     controller_.input_pos_ += dir * config_.counts_per_step;
     controller_.input_pos_updated();
->>>>>>> 24cbfc8d
 };
 
 void Axis::load_default_step_dir_pin_config(
