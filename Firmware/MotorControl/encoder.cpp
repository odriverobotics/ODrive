--- conflicted
+++ resolved
@@ -456,10 +456,6 @@
     // update internal encoder state.
     int32_t delta_enc = 0;
     int32_t pos_abs_latched = pos_abs_; //LATCH
-<<<<<<< HEAD
-=======
-
->>>>>>> 9bf5a8df
     switch (mode_) {
         case MODE_INCREMENTAL: {
             //TODO: use count_in_cpr_ instead as shadow_count_ can overflow
@@ -512,10 +508,6 @@
 
             abs_spi_pos_updated_ = false;
             delta_enc = pos_abs_latched - count_in_cpr_; //LATCH
-<<<<<<< HEAD
-            //delta_enc = pos_abs_ - count_in_cpr_;
-=======
->>>>>>> 9bf5a8df
             delta_enc = mod(delta_enc, config_.cpr);
             if (delta_enc > config_.cpr/2) {
                 delta_enc -= config_.cpr;
@@ -534,10 +526,6 @@
 
     if(mode_ & MODE_FLAG_ABS)
         count_in_cpr_ = pos_abs_latched;
-<<<<<<< HEAD
-        //count_in_cpr_ = pos_abs_;
-=======
->>>>>>> 9bf5a8df
 
     //// run pll (for now pll is in units of encoder counts)
     // Predict current pos
