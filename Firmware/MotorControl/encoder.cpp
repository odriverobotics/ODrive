--- conflicted
+++ resolved
@@ -14,17 +14,7 @@
             .encoder_angle = 0.0f,
         })
 {
-<<<<<<< HEAD
-    // Calculate encoder pll gains
-    // This calculation is currently identical to the PLL in SensorlessEstimator
-    float pll_bandwidth = 300.0f;  // [rad/s] = [1/2pi Hz] //was 1000f, 1571rad/s = 250Hz, 300rad/s ~= 50Hz
-    pll_kp_ = 2.0f * pll_bandwidth;
-
-    // Critically damped
-    pll_ki_ = 0.25f * (pll_kp_ * pll_kp_);
-
-=======
->>>>>>> f411c202
+
     if (config.pre_calibrated && (config.mode == Encoder::MODE_HALL)) {
         offset_ = config.offset;
         is_ready_ = true;
