#ifndef __CONTROLLER_HPP
#define __CONTROLLER_HPP

#ifndef __ODRIVE_MAIN_H
#error "This file should not be included directly. Include odrive_main.h instead."
#endif

class Controller {
public:
    enum Error_t {
        ERROR_NONE = 0,
        ERROR_OVERSPEED = 0x01,
        ERROR_INVALID_INPUT_MODE = 0x02,
        ERROR_UNSTABLE_GAIN = 0x04,
    };

    // Note: these should be sorted from lowest level of control to
    // highest level of control, to allow "<" style comparisons.
    enum ControlMode_t{
        CTRL_MODE_VOLTAGE_CONTROL = 0,
        CTRL_MODE_CURRENT_CONTROL = 1,
        CTRL_MODE_VELOCITY_CONTROL = 2,
        CTRL_MODE_POSITION_CONTROL = 3,
        CTRL_MODE_TRAJECTORY_CONTROL = 4
    };
    

    enum InputMode_t{
        INPUT_MODE_INACTIVE,
        INPUT_MODE_PASSTHROUGH,
        INPUT_MODE_VEL_RAMP,
        INPUT_MODE_POS_FILTER,
        INPUT_MODE_MIX_CHANNELS,
    };

    enum InputMode_t{
        INPUT_MODE_INACTIVE,
        INPUT_MODE_PASSTHROUGH,
        INPUT_MODE_VEL_RAMP,
        INPUT_MODE_POS_FILTER,
        INPUT_MODE_MIX_CHANNELS,
        INPUT_MODE_TRAP_TRAJ,
    };

    struct Config_t {
        ControlMode_t control_mode = CTRL_MODE_POSITION_CONTROL;  //see: ControlMode_t
        InputMode_t input_mode = INPUT_MODE_INACTIVE;  //see: InputMode_t
        float pos_gain = 20.0f;  // [(counts/s) / counts]
        float vel_gain = 5.0f / 10000.0f;  // [A/(counts/s)]
        // float vel_gain = 5.0f / 200.0f, // [A/(rad/s)] <sensorless example>
        float vel_integrator_gain = 10.0f / 10000.0f;  // [A/(counts/s * s)]
        float vel_limit = 20000.0f;        // [counts/s]
        float vel_limit_tolerance = 1.2f;  // ratio to vel_lim. 0.0f to disable
        float vel_ramp_rate = 10000.0f;  // [(counts/s) / s]
        bool setpoints_in_cpr = false;
        float inertia = 0.0f;      // [A/(count/s^2)]
        float input_filter_bandwidth = 2.0f; // [1/s]
<<<<<<< HEAD
        float gain_scheduling_width = 10.0f; // [counts] width either size of pos_setpoint
        bool enable_gain_scheduling = false; // enable gain scheduling when in position control
        float homing_speed = 2000.0f;   // [counts/s]
=======
>>>>>>> 33aeb1d5
    };

    Controller(Config_t& config);
    void reset();
    void set_error(Error_t error);

    void set_pos_setpoint(float pos_setpoint, float vel_feed_forward, float current_feed_forward);
    void set_vel_setpoint(float vel_setpoint, float current_feed_forward);
    void set_current_setpoint(float current_setpoint);

    // Trajectory-Planned control
    void move_to_pos(float goal_point);

    bool home_axis();
    
    // TODO: make this more similar to other calibration loops
    void start_anticogging_calibration();
    bool anticogging_calibration(float pos_estimate, float vel_estimate);

    void update_filter_gains();
    bool update(float pos_estimate, float vel_estimate, float* current_setpoint);

    Config_t& config_;
    Axis* axis_ = nullptr; // set by Axis constructor

    // TODO: anticogging overhaul:
    // - expose selected (all?) variables on protocol
    // - make calibration user experience similar to motor & encoder calibration
    // - use python tools to Fourier transform and write back the smoothed map or Fourier coefficients
    // - make the calibration persistent

    enum AnticoggingState_t {
      ANTICOG_STATE_FWD,
      ANTICOG_STATE_REV  
    };

    typedef struct {
        int index;
        float *cogging_map;
        bool use_anticogging;
        bool calib_anticogging;
        float calib_pos_threshold;
        float calib_vel_threshold;
        AnticoggingState_t state;
    } Anticogging_t;
    Anticogging_t anticogging_ = {
        .index = 0,
        .cogging_map = nullptr,
        .use_anticogging = false,
        .calib_anticogging = false,
        .calib_pos_threshold = 1.0f,
        .calib_vel_threshold = 1.0f,
        .state = ANTICOG_STATE_FWD,
    };

    Error_t error_ = ERROR_NONE;
    // variables exposed on protocol
    float pos_setpoint_ = 0.0f;
    float vel_setpoint_ = 0.0f;
    // float vel_setpoint = 800.0f; <sensorless example>
    float vel_integrator_current_ = 0.0f;  // [A]
    float current_setpoint_ = 0.0f;        // [A]

    float input_pos_ = 0.0f;
    float input_vel_ = 0.0f;
    float input_current_ = 0.0f;
    float input_filter_kp_ = 0.0f;
    float input_filter_ki_ = 0.0f;

    uint32_t traj_start_loop_count_ = 0;

    // Communication protocol definitions
    auto make_protocol_definitions() {
        return make_protocol_member_list(
            make_protocol_property("error", &error_),
            make_protocol_property("input_pos", &input_pos_),
            make_protocol_property("input_vel", &input_vel_),
            make_protocol_property("input_current", &input_current_),
<<<<<<< HEAD
            make_protocol_property("pos_setpoint", &pos_setpoint_),
            make_protocol_property("vel_setpoint", &vel_setpoint_),
            make_protocol_property("vel_integrator_current", &vel_integrator_current_),
            make_protocol_property("current_setpoint", &current_setpoint_),
=======
            make_protocol_ro_property("pos_setpoint", &pos_setpoint_),
            make_protocol_ro_property("vel_setpoint", &vel_setpoint_),
            make_protocol_ro_property("vel_integrator_current", &vel_integrator_current_),
            make_protocol_ro_property("current_setpoint", &current_setpoint_),
>>>>>>> 33aeb1d5
            make_protocol_object("config",
                make_protocol_property("control_mode", &config_.control_mode),
                make_protocol_property("input_mode", &config_.input_mode),
                make_protocol_property("pos_gain", &config_.pos_gain),
                make_protocol_property("vel_gain", &config_.vel_gain),
                make_protocol_property("vel_integrator_gain", &config_.vel_integrator_gain),
                make_protocol_property("vel_limit", &config_.vel_limit),
                make_protocol_property("vel_limit_tolerance", &config_.vel_limit_tolerance),
                make_protocol_property("vel_ramp_rate", &config_.vel_ramp_rate),
                make_protocol_property("setpoints_in_cpr", &config_.setpoints_in_cpr),
                make_protocol_property("inertia", &config_.inertia),
                make_protocol_property("input_filter_bandwidth", &config_.input_filter_bandwidth,
<<<<<<< HEAD
                    [](void* ctx) { static_cast<Controller*>(ctx)->update_filter_gains(); }, this),
                make_protocol_property("homing_speed", &config_.homing_speed),
                make_protocol_property("gain_scheduling_width", &config_.gain_scheduling_width),
                make_protocol_property("enable_gain_scheduling", &config_.enable_gain_scheduling)
            ),
            make_protocol_function("set_pos_setpoint", *this, &Controller::set_pos_setpoint,
                "pos_setpoint", "vel_feed_forward", "current_feed_forward"),
            make_protocol_function("set_vel_setpoint", *this, &Controller::set_vel_setpoint,
                "vel_setpoint", "current_feed_forward"),
            make_protocol_function("set_current_setpoint", *this, &Controller::set_current_setpoint,
                "current_setpoint"),
            make_protocol_function("start_anticogging_calibration", *this, &Controller::start_anticogging_calibration),
            make_protocol_function("move_to_pos", *this, &Controller::move_to_pos, "goal_point"),
            make_protocol_function("home_axis", *this, &Controller::home_axis)
=======
                    [](void* ctx) { static_cast<Controller*>(ctx)->update_filter_gains(); }, this)
            ),
            make_protocol_function("start_anticogging_calibration", *this, &Controller::start_anticogging_calibration)
>>>>>>> 33aeb1d5
        );
    }
};

DEFINE_ENUM_FLAG_OPERATORS(Controller::Error_t)

#endif // __CONTROLLER_HPP<|MERGE_RESOLUTION|>--- conflicted
+++ resolved
@@ -31,14 +31,6 @@
         INPUT_MODE_VEL_RAMP,
         INPUT_MODE_POS_FILTER,
         INPUT_MODE_MIX_CHANNELS,
-    };
-
-    enum InputMode_t{
-        INPUT_MODE_INACTIVE,
-        INPUT_MODE_PASSTHROUGH,
-        INPUT_MODE_VEL_RAMP,
-        INPUT_MODE_POS_FILTER,
-        INPUT_MODE_MIX_CHANNELS,
         INPUT_MODE_TRAP_TRAJ,
     };
 
@@ -55,12 +47,9 @@
         bool setpoints_in_cpr = false;
         float inertia = 0.0f;      // [A/(count/s^2)]
         float input_filter_bandwidth = 2.0f; // [1/s]
-<<<<<<< HEAD
         float gain_scheduling_width = 10.0f; // [counts] width either size of pos_setpoint
         bool enable_gain_scheduling = false; // enable gain scheduling when in position control
         float homing_speed = 2000.0f;   // [counts/s]
-=======
->>>>>>> 33aeb1d5
     };
 
     Controller(Config_t& config);
@@ -139,17 +128,10 @@
             make_protocol_property("input_pos", &input_pos_),
             make_protocol_property("input_vel", &input_vel_),
             make_protocol_property("input_current", &input_current_),
-<<<<<<< HEAD
-            make_protocol_property("pos_setpoint", &pos_setpoint_),
-            make_protocol_property("vel_setpoint", &vel_setpoint_),
-            make_protocol_property("vel_integrator_current", &vel_integrator_current_),
-            make_protocol_property("current_setpoint", &current_setpoint_),
-=======
             make_protocol_ro_property("pos_setpoint", &pos_setpoint_),
             make_protocol_ro_property("vel_setpoint", &vel_setpoint_),
             make_protocol_ro_property("vel_integrator_current", &vel_integrator_current_),
             make_protocol_ro_property("current_setpoint", &current_setpoint_),
->>>>>>> 33aeb1d5
             make_protocol_object("config",
                 make_protocol_property("control_mode", &config_.control_mode),
                 make_protocol_property("input_mode", &config_.input_mode),
@@ -162,26 +144,13 @@
                 make_protocol_property("setpoints_in_cpr", &config_.setpoints_in_cpr),
                 make_protocol_property("inertia", &config_.inertia),
                 make_protocol_property("input_filter_bandwidth", &config_.input_filter_bandwidth,
-<<<<<<< HEAD
                     [](void* ctx) { static_cast<Controller*>(ctx)->update_filter_gains(); }, this),
                 make_protocol_property("homing_speed", &config_.homing_speed),
                 make_protocol_property("gain_scheduling_width", &config_.gain_scheduling_width),
                 make_protocol_property("enable_gain_scheduling", &config_.enable_gain_scheduling)
             ),
-            make_protocol_function("set_pos_setpoint", *this, &Controller::set_pos_setpoint,
-                "pos_setpoint", "vel_feed_forward", "current_feed_forward"),
-            make_protocol_function("set_vel_setpoint", *this, &Controller::set_vel_setpoint,
-                "vel_setpoint", "current_feed_forward"),
-            make_protocol_function("set_current_setpoint", *this, &Controller::set_current_setpoint,
-                "current_setpoint"),
             make_protocol_function("start_anticogging_calibration", *this, &Controller::start_anticogging_calibration),
-            make_protocol_function("move_to_pos", *this, &Controller::move_to_pos, "goal_point"),
             make_protocol_function("home_axis", *this, &Controller::home_axis)
-=======
-                    [](void* ctx) { static_cast<Controller*>(ctx)->update_filter_gains(); }, this)
-            ),
-            make_protocol_function("start_anticogging_calibration", *this, &Controller::start_anticogging_calibration)
->>>>>>> 33aeb1d5
         );
     }
 };
