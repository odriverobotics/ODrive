
#define __MAIN_CPP__
#include "odrive_main.h"
#include "nvm_config.hpp"

#include "usart.h"
#include "freertos_vars.h"
#include "usb_device.h"
#include <communication/interface_usb.h>
#include <communication/interface_uart.h>
#include <communication/interface_i2c.h>
#include <communication/interface_can.hpp>

osSemaphoreId sem_usb_irq;
osSemaphoreId sem_uart_dma;
osSemaphoreId sem_usb_rx;
osSemaphoreId sem_usb_tx;
osSemaphoreId sem_can;

osThreadId usb_irq_thread;
const uint32_t stack_size_usb_irq_thread = 2048; // Bytes

#if defined(STM32F405xx)
// Place FreeRTOS heap in core coupled memory for better performance
__attribute__((section(".ccmram")))
#endif
uint8_t ucHeap[configTOTAL_HEAP_SIZE];

uint32_t _reboot_cookie __attribute__ ((section (".noinit")));
extern char _estack; // provided by the linker script


ODriveCAN::Config_t can_config;
ODriveCAN *odCAN = nullptr;
ODrive odrv{};


ConfigManager config_manager;

static bool config_read_all() {
    bool success = board_read_config() &&
           config_manager.read(&odrv.config_) &&
           config_manager.read(&can_config);
    for (size_t i = 0; (i < AXIS_COUNT) && success; ++i) {
        success = config_manager.read(&encoders[i].config_) &&
                  config_manager.read(&axes[i].sensorless_estimator_.config_) &&
                  config_manager.read(&axes[i].controller_.config_) &&
                  config_manager.read(&axes[i].trap_traj_.config_) &&
                  config_manager.read(&axes[i].min_endstop_.config_) &&
                  config_manager.read(&axes[i].max_endstop_.config_) &&
                  config_manager.read(&axes[i].mechanical_brake_.config_) &&
                  config_manager.read(&motors[i].config_) &&
                  config_manager.read(&fet_thermistors[i].config_) &&
                  config_manager.read(&axes[i].motor_thermistor_.config_) &&
                  config_manager.read(&axes[i].config_);
    }
    return success;
}

static bool config_write_all() {
    bool success = board_write_config() &&
           config_manager.write(&odrv.config_) &&
           config_manager.write(&can_config);
    for (size_t i = 0; (i < AXIS_COUNT) && success; ++i) {
        success = config_manager.write(&encoders[i].config_) &&
                  config_manager.write(&axes[i].sensorless_estimator_.config_) &&
                  config_manager.write(&axes[i].controller_.config_) &&
                  config_manager.write(&axes[i].trap_traj_.config_) &&
                  config_manager.write(&axes[i].min_endstop_.config_) &&
                  config_manager.write(&axes[i].max_endstop_.config_) &&
                  config_manager.write(&axes[i].mechanical_brake_.config_) &&
                  config_manager.write(&motors[i].config_) &&
                  config_manager.write(&fet_thermistors[i].config_) &&
                  config_manager.write(&axes[i].motor_thermistor_.config_) &&
                  config_manager.write(&axes[i].config_);
    }
    return success;
}

static void config_clear_all() {
    odrv.config_ = {};
    can_config = {};
    for (size_t i = 0; i < AXIS_COUNT; ++i) {
        encoders[i].config_ = {};
        axes[i].sensorless_estimator_.config_ = {};
        axes[i].controller_.config_ = {};
        axes[i].controller_.config_.load_encoder_axis = i;
        axes[i].trap_traj_.config_ = {};
        axes[i].min_endstop_.config_ = {};
        axes[i].max_endstop_.config_ = {};
        axes[i].mechanical_brake_.config_ = {};
        motors[i].config_ = {};
        fet_thermistors[i].config_ = {};
        axes[i].motor_thermistor_.config_ = {};
        axes[i].clear_config();
    }
}

static bool config_apply_all() {
    bool success = true;
    for (size_t i = 0; (i < AXIS_COUNT) && success; ++i) {
        success = encoders[i].apply_config(motors[i].config_.motor_type)
               && axes[i].controller_.apply_config()
               && axes[i].min_endstop_.apply_config()
               && axes[i].max_endstop_.apply_config()
               && axes[i].mechanical_brake_.apply_config()
               && motors[i].apply_config()
               && axes[i].apply_config();
    }
    return success;
}

void ODrive::save_configuration(void) {
    size_t config_size = 0;
    bool success = config_manager.prepare_store()
                && config_write_all()
                && config_manager.start_store(&config_size)
                && config_write_all()
                && config_manager.finish_store();
    if (success) {
        user_config_loaded_ = config_size;
    } else {
        printf("saving configuration failed\r\n");
        osDelay(5);
    }
}

void ODrive::erase_configuration(void) {
    NVM_erase();

    // FIXME: this reboot is a workaround because we don't want the next save_configuration
    // to write back the old configuration from RAM to NVM. The proper action would
    // be to reset the values in RAM to default. However right now that's not
    // practical because several startup actions depend on the config. The
    // other problem is that the stack overflows if we reset to default here.
    NVIC_SystemReset();
}

void ODrive::enter_dfu_mode() {
    if ((hw_version_major_ == 3) && (hw_version_minor_ >= 5)) {
        __asm volatile ("CPSID I\n\t":::"memory"); // disable interrupts
        _reboot_cookie = 0xDEADBEEF;
        NVIC_SystemReset();
    } else {
        /*
        * DFU mode is only allowed on board version >= 3.5 because it can burn
        * the brake resistor FETs on older boards.
        * If you really want to use it on an older board, add 3.3k pull-down resistors
        * to the AUX_L and AUX_H signals and _only then_ uncomment these lines.
        */
        //__asm volatile ("CPSID I\n\t":::"memory"); // disable interrupts
        //_reboot_cookie = 0xDEADFE75;
        //NVIC_SystemReset();
    }
}

static void usb_deferred_interrupt_thread(void * ctx) {
    (void) ctx; // unused parameter
  
    for (;;) {
        // Wait for signalling from USB interrupt (OTG_FS_IRQHandler)
        osStatus semaphore_status = osSemaphoreWait(sem_usb_irq, osWaitForever);
        if (semaphore_status == osOK) {
            // We have a new incoming USB transmission: handle it
            HAL_PCD_IRQHandler(&usb_pcd_handle);
            // Let the irq (OTG_FS_IRQHandler) fire again.
            HAL_NVIC_EnableIRQ((usb_pcd_handle.Instance == USB_OTG_FS) ? OTG_FS_IRQn : OTG_HS_IRQn);
        }
    }
}

extern "C" {

void vApplicationStackOverflowHook(xTaskHandle *pxTask, signed portCHAR *pcTaskName) {
    for(auto& axis : axes){
        safety_critical_disarm_motor_pwm(axis.motor_);
    }
        safety_critical_disarm_brake_resistor();
    for (;;); // TODO: safe action
}

void vApplicationIdleHook(void) {
    if (odrv.system_stats_.fully_booted) {
        odrv.system_stats_.uptime = xTaskGetTickCount();
        odrv.system_stats_.min_heap_space = xPortGetMinimumEverFreeHeapSize();
        uint32_t min_stack_space[AXIS_COUNT];
        std::transform(axes.begin(), axes.end(), std::begin(min_stack_space), [](auto& axis) { return uxTaskGetStackHighWaterMark(axis.thread_id_) * sizeof(StackType_t); });
        odrv.system_stats_.min_stack_space_axis = *std::min_element(std::begin(min_stack_space), std::end(min_stack_space));
        odrv.system_stats_.min_stack_space_usb = uxTaskGetStackHighWaterMark(usb_thread) * sizeof(StackType_t);
        odrv.system_stats_.min_stack_space_uart = uxTaskGetStackHighWaterMark(uart_thread) * sizeof(StackType_t);
        odrv.system_stats_.min_stack_space_usb_irq = uxTaskGetStackHighWaterMark(usb_irq_thread) * sizeof(StackType_t);
        odrv.system_stats_.min_stack_space_startup = uxTaskGetStackHighWaterMark(defaultTaskHandle) * sizeof(StackType_t);
        odrv.system_stats_.min_stack_space_can = uxTaskGetStackHighWaterMark(odCAN->thread_id_) * sizeof(StackType_t);

        // Actual usage, in bytes, so we don't have to math
        odrv.system_stats_.stack_usage_axis = axes[0].stack_size_ - odrv.system_stats_.min_stack_space_axis;
        odrv.system_stats_.stack_usage_usb = stack_size_usb_thread - odrv.system_stats_.min_stack_space_usb;
        odrv.system_stats_.stack_usage_uart = stack_size_uart_thread - odrv.system_stats_.min_stack_space_uart;
        odrv.system_stats_.stack_usage_usb_irq = stack_size_usb_irq_thread - odrv.system_stats_.min_stack_space_usb_irq;
        odrv.system_stats_.stack_usage_startup = stack_size_default_task - odrv.system_stats_.min_stack_space_startup;
        odrv.system_stats_.stack_usage_can = odCAN->stack_size_ - odrv.system_stats_.min_stack_space_can;
    }
}

}


/** @brief For diagnostics only */
uint32_t ODrive::get_interrupt_status(int32_t irqn) {
    if ((irqn < -14) || (irqn >= 240)) {
        return 0xffffffff;
    }

    uint8_t priority = (irqn < -12)
        ? 0 // hard fault and NMI always have maximum priority
        : NVIC_GetPriority((IRQn_Type)irqn);
    uint32_t counter = GET_IRQ_COUNTER((IRQn_Type)irqn);
    bool is_enabled = (irqn < 0)
        ? true // processor interrupt vectors are always enabled
        : NVIC->ISER[(((uint32_t)(int32_t)irqn) >> 5UL)] & (uint32_t)(1UL << (((uint32_t)(int32_t)irqn) & 0x1FUL));
    
    return priority | ((counter & 0x7ffffff) << 8) | (is_enabled ? 0x80000000 : 0);
}

/** @brief For diagnostics only */
uint32_t ODrive::get_dma_status(uint8_t stream_num) {
    DMA_Stream_TypeDef* streams[] = {
        DMA1_Stream0, DMA1_Stream1, DMA1_Stream2, DMA1_Stream3, DMA1_Stream4, DMA1_Stream5, DMA1_Stream6, DMA1_Stream7,
        DMA2_Stream0, DMA2_Stream1, DMA2_Stream2, DMA2_Stream3, DMA2_Stream4, DMA2_Stream5, DMA2_Stream6, DMA2_Stream7
    };
    if (stream_num >= 16) {
        return 0xffffffff;
    }
    DMA_Stream_TypeDef* stream = streams[stream_num];
    bool is_reset = (stream->CR == 0x00000000)
                 && (stream->NDTR == 0x00000000)
                 && (stream->PAR == 0x00000000)
                 && (stream->M0AR == 0x00000000)
                 && (stream->M1AR == 0x00000000)
                 && (stream->FCR == 0x00000021);
    uint8_t channel = ((stream->CR & DMA_SxCR_CHSEL_Msk) >> DMA_SxCR_CHSEL_Pos);
    uint8_t priority = ((stream->CR & DMA_SxCR_PL_Msk) >> DMA_SxCR_PL_Pos);
    return (is_reset ? 0 : 0x80000000) | ((channel & 0x7) << 2) | (priority & 0x3);
}


/**
 * @brief Main thread started from main().
 */
static void rtos_main(void*) {
    // Init USB device
    MX_USB_DEVICE_Init();


    // Start ADC for temperature measurements and user measurements
    start_general_purpose_adc();

    //osDelay(100);
    // Init communications (this requires the axis objects to be constructed)
    init_communication();

    // Start pwm-in compare modules
    // must happen after communication is initialized
    pwm0_input.init();

    // Set up hardware for all components
    for (size_t i = 0; i < AXIS_COUNT; ++i) {
        if (!axes[i].setup()) {
            for (;;) {
                osDelay(10); // TODO: proper error handling
            }
        }
    }

    for(auto& axis : axes){
        axis.encoder_.setup();
    }

    // Start PWM and enable adc interrupts/callbacks
    start_adc_pwm();

    // This delay serves two purposes:
    //  - Let the current sense calibration converge (the current
    //    sense interrupts are firing in background by now)
    //  - Allow a user to interrupt the code, e.g. by flashing a new code,
    //    before it does anything crazy
    // TODO make timing a function of calibration filter tau
    osDelay(1500);

    // Start state machine threads. Each thread will go through various calibration
    // procedures and then run the actual controller loops.
    // TODO: generalize for AXIS_COUNT != 2
    for (size_t i = 0; i < AXIS_COUNT; ++i) {
        axes[i].start_thread();
    }

    start_analog_thread();

    odrv.system_stats_.fully_booted = true;

    // Main thread finished starting everything and can delete itself now (yes this is legal).
    vTaskDelete(defaultTaskHandle);
}

/**
 * @brief Carries out early startup tasks that need to run before any static
 * initializers.
 * This function gets called from the startup assembly code.
 */
extern "C" void early_start_checks(void) {
    if(_reboot_cookie == 0xDEADFE75) {
        /* The STM DFU bootloader enables internal pull-up resistors on PB10 (AUX_H)
        * and PB11 (AUX_L), thereby causing shoot-through on the brake resistor
        * FETs and obliterating them unless external 3.3k pull-down resistors are
        * present. Pull-downs are only present on ODrive 3.5 or newer.
        * On older boards we disable DFU by default but if the user insists
        * there's only one thing left that might save it: time.
        * The brake resistor gate driver needs a certain 10V supply (GVDD) to
        * make it work. This voltage is supplied by the motor gate drivers which get
        * disabled at system reset. So over time GVDD voltage _should_ below
        * dangerous levels. This is completely handwavy and should not be relied on
        * so you are on your own on if you ignore this warning.
        *
        * This loop takes 5 cycles per iteration and at this point the system runs
        * on the internal 16MHz RC oscillator so the delay is about 2 seconds.
        */
        for (size_t i = 0; i < (16000000UL / 5UL * 2UL); ++i) {
            __NOP();
        }
        _reboot_cookie = 0xDEADBEEF;
    }

    /* We could jump to the bootloader directly on demand without rebooting
    but that requires us to reset several peripherals and interrupts for it
    to function correctly. Therefore it's easier to just reset the entire chip. */
    if(_reboot_cookie == 0xDEADBEEF) {
        _reboot_cookie = 0xCAFEFEED;  //Reset bootloader trigger
        __set_MSP((uintptr_t)&_estack);
        // http://www.st.com/content/ccc/resource/technical/document/application_note/6a/17/92/02/58/98/45/0c/CD00264379.pdf/files/CD00264379.pdf
        void (*builtin_bootloader)(void) = (void (*)(void))(*((uint32_t *)0x1FFF0004));
        builtin_bootloader();
    }

    /* The bootloader might fail to properly clean up after itself,
    so if we're not sure that the system is in a clean state we
    just reset it again */
    if(_reboot_cookie != 42) {
        _reboot_cookie = 42;
        NVIC_SystemReset();
    }
}

/**
 * @brief Main entry point called from assembly startup code.
 */
extern "C" int main(void) {
    // This procedure of building a USB serial number should be identical
    // to the way the STM's built-in USB bootloader does it. This means
    // that the device will have the same serial number in normal and DFU mode.
    uint32_t uuid0 = *(uint32_t *)(UID_BASE + 0);
    uint32_t uuid1 = *(uint32_t *)(UID_BASE + 4);
    uint32_t uuid2 = *(uint32_t *)(UID_BASE + 8);
    uint32_t uuid_mixed_part = uuid0 + uuid2;
    serial_number = ((uint64_t)uuid_mixed_part << 16) | (uint64_t)(uuid1 >> 16);

    uint64_t val = serial_number;
    for (size_t i = 0; i < 12; ++i) {
        serial_number_str[i] = "0123456789ABCDEF"[(val >> (48-4)) & 0xf];
        val <<= 4;
    }
    serial_number_str[12] = 0;

    // Init low level system functions (clocks, flash interface)
    system_init();

    // Load configuration from NVM. This needs to happen after system_init()
    // since the flash interface must be initialized and before board_init()
    // since board initialization can depend on the config.
    size_t config_size = 0;
    bool success = config_manager.start_load()
            && config_read_all()
            && config_manager.finish_load(&config_size)
            && config_apply_all();
    if (success) {
        odrv.user_config_loaded_ = config_size;
    } else {
        config_clear_all();
        config_apply_all();
    }

    odrv.misconfigured_ = odrv.misconfigured_
            || (odrv.config_.enable_uart0 && !uart0)
            || (odrv.config_.enable_uart1 && !uart1)
            || (odrv.config_.enable_uart2 && !uart2);

    // Init board-specific peripherals
    if (!board_init()) {
        for (;;); // TODO: handle properly
    }

    // Init GPIOs according to their configured mode
    for (size_t i = 0; i < GPIO_COUNT; ++i) {
        // Skip unavailable GPIOs
        if (!get_gpio(i)) {
            continue;
        }

        ODriveIntf::GpioMode mode = odrv.config_.gpio_modes[i];

        GPIO_InitTypeDef GPIO_InitStruct;
        GPIO_InitStruct.Pin = get_gpio(i).pin_mask_;

        // Set Alternate Function setting for this GPIO mode
<<<<<<< HEAD
        if (mode == ODriveIntf::GPIO_MODE_DIGITAL || mode == ODriveIntf::GPIO_MODE_ANALOG_IN
            || mode == ODriveIntf::GPIO_MODE_MECH_BRAKE) {
=======
        if (mode == ODriveIntf::GPIO_MODE_DIGITAL ||
            mode == ODriveIntf::GPIO_MODE_DIGITAL_PULL_UP ||
            mode == ODriveIntf::GPIO_MODE_DIGITAL_PULL_DOWN ||
            mode == ODriveIntf::GPIO_MODE_ANALOG_IN) {
>>>>>>> deff0a44
            GPIO_InitStruct.Alternate = 0;
        } else {
            auto it = std::find_if(
                    alternate_functions[i].begin(), alternate_functions[i].end(),
                    [mode](auto a) { return a.mode == mode; });

            if (it == alternate_functions[i].end()) {
                odrv.misconfigured_ = true; // this GPIO doesn't support the selected mode
                continue;
            }
            GPIO_InitStruct.Alternate = it->alternate_function;
        }

        switch (mode) {
            case ODriveIntf::GPIO_MODE_DIGITAL: {
                GPIO_InitStruct.Mode = GPIO_MODE_INPUT;
                GPIO_InitStruct.Pull = GPIO_NOPULL;
                GPIO_InitStruct.Speed = GPIO_SPEED_FREQ_LOW;
            } break;
            case ODriveIntf::GPIO_MODE_DIGITAL_PULL_UP: {
                GPIO_InitStruct.Mode = GPIO_MODE_INPUT;
                GPIO_InitStruct.Pull = GPIO_PULLUP;
                GPIO_InitStruct.Speed = GPIO_SPEED_FREQ_LOW;
            } break;
            case ODriveIntf::GPIO_MODE_DIGITAL_PULL_DOWN: {
                GPIO_InitStruct.Mode = GPIO_MODE_INPUT;
                GPIO_InitStruct.Pull = GPIO_PULLDOWN;
                GPIO_InitStruct.Speed = GPIO_SPEED_FREQ_LOW;
            } break;
            case ODriveIntf::GPIO_MODE_ANALOG_IN: {
                GPIO_InitStruct.Mode = GPIO_MODE_ANALOG;
                GPIO_InitStruct.Pull = GPIO_NOPULL;
            } break;
            case ODriveIntf::GPIO_MODE_UART0: {
                GPIO_InitStruct.Mode = GPIO_MODE_AF_PP;
                GPIO_InitStruct.Pull = (i == 0) ? GPIO_PULLDOWN : GPIO_PULLUP; // this is probably swapped but imitates old behavior
                GPIO_InitStruct.Speed = GPIO_SPEED_FREQ_VERY_HIGH;
                if (!odrv.config_.enable_uart0) {
                    odrv.misconfigured_ = true;
                }
            } break;
            case ODriveIntf::GPIO_MODE_UART1: {
                GPIO_InitStruct.Mode = GPIO_MODE_AF_PP;
                GPIO_InitStruct.Pull = (i == 0) ? GPIO_PULLDOWN : GPIO_PULLUP; // this is probably swapped but imitates old behavior
                GPIO_InitStruct.Speed = GPIO_SPEED_FREQ_VERY_HIGH;
                if (!odrv.config_.enable_uart1) {
                    odrv.misconfigured_ = true;
                }
            } break;
            case ODriveIntf::GPIO_MODE_UART2: {
                GPIO_InitStruct.Mode = GPIO_MODE_AF_PP;
                GPIO_InitStruct.Pull = (i == 0) ? GPIO_PULLDOWN : GPIO_PULLUP; // this is probably swapped but imitates old behavior
                GPIO_InitStruct.Speed = GPIO_SPEED_FREQ_VERY_HIGH;
                if (!odrv.config_.enable_uart2) {
                    odrv.misconfigured_ = true;
                }
            } break;
            case ODriveIntf::GPIO_MODE_CAN0: {
                GPIO_InitStruct.Mode = GPIO_MODE_AF_PP;
                GPIO_InitStruct.Pull = GPIO_NOPULL;
                GPIO_InitStruct.Speed = GPIO_SPEED_FREQ_VERY_HIGH;
                if (!odrv.config_.enable_can0) {
                    odrv.misconfigured_ = true;
                }
            } break;
            case ODriveIntf::GPIO_MODE_I2C0: {
                GPIO_InitStruct.Mode = GPIO_MODE_AF_OD;
                GPIO_InitStruct.Pull = GPIO_PULLUP;
                GPIO_InitStruct.Speed = GPIO_SPEED_FREQ_VERY_HIGH;
                if (!odrv.config_.enable_i2c0) {
                    odrv.misconfigured_ = true;
                }
            } break;
            //case ODriveIntf::GPIO_MODE_SPI0: { // TODO
            //} break;
            case ODriveIntf::GPIO_MODE_PWM0: {
                GPIO_InitStruct.Mode = GPIO_MODE_AF_PP;
                GPIO_InitStruct.Pull = GPIO_PULLDOWN;
                GPIO_InitStruct.Speed = GPIO_SPEED_FREQ_LOW;
            } break;
            case ODriveIntf::GPIO_MODE_ENC0: {
                GPIO_InitStruct.Mode = GPIO_MODE_AF_PP;
                GPIO_InitStruct.Pull = GPIO_NOPULL;
                GPIO_InitStruct.Speed = GPIO_SPEED_FREQ_LOW;
            } break;
            case ODriveIntf::GPIO_MODE_ENC1: {
                GPIO_InitStruct.Mode = GPIO_MODE_AF_PP;
                GPIO_InitStruct.Pull = GPIO_NOPULL;
                GPIO_InitStruct.Speed = GPIO_SPEED_FREQ_LOW;
            } break;
            case ODriveIntf::GPIO_MODE_ENC2: {
                GPIO_InitStruct.Mode = GPIO_MODE_AF_PP;
                GPIO_InitStruct.Pull = GPIO_NOPULL;
                GPIO_InitStruct.Speed = GPIO_SPEED_FREQ_LOW;
            } break;
            case ODriveIntf::GPIO_MODE_MECH_BRAKE: {
                GPIO_InitStruct.Mode = GPIO_MODE_OUTPUT_PP;
                GPIO_InitStruct.Pull = GPIO_NOPULL;
                GPIO_InitStruct.Speed = GPIO_SPEED_FREQ_LOW;
            } break;
            default: {
                odrv.misconfigured_ = true;
                continue;
            }
        }

        HAL_GPIO_Init(get_gpio(i).port_, &GPIO_InitStruct);
    }

    // Init usb irq binary semaphore, and start with no tokens by removing the starting one.
    osSemaphoreDef(sem_usb_irq);
    sem_usb_irq = osSemaphoreCreate(osSemaphore(sem_usb_irq), 1);
    osSemaphoreWait(sem_usb_irq, 0);

    // Create a semaphore for UART DMA and remove a token
    osSemaphoreDef(sem_uart_dma);
    sem_uart_dma = osSemaphoreCreate(osSemaphore(sem_uart_dma), 1);

    // Create a semaphore for USB RX
    osSemaphoreDef(sem_usb_rx);
    sem_usb_rx = osSemaphoreCreate(osSemaphore(sem_usb_rx), 1);
    osSemaphoreWait(sem_usb_rx, 0);  // Remove a token.

    // Create a semaphore for USB TX
    osSemaphoreDef(sem_usb_tx);
    sem_usb_tx = osSemaphoreCreate(osSemaphore(sem_usb_tx), 1);

    osSemaphoreDef(sem_can);
    sem_can = osSemaphoreCreate(osSemaphore(sem_can), 1);
    osSemaphoreWait(sem_can, 0);

    // Start USB interrupt handler thread
    osThreadDef(task_usb_pump, usb_deferred_interrupt_thread, osPriorityAboveNormal, 0, stack_size_usb_irq_thread / sizeof(StackType_t));
    usb_irq_thread = osThreadCreate(osThread(task_usb_pump), NULL);


    // Construct all objects.
    odCAN = new ODriveCAN(can_config, &hcan1);

    // Create main thread
    osThreadDef(defaultTask, rtos_main, osPriorityNormal, 0, stack_size_default_task / sizeof(StackType_t));
    defaultTaskHandle = osThreadCreate(osThread(defaultTask), NULL);

    // Start scheduler
    osKernelStart();
    
    for (;;);
}<|MERGE_RESOLUTION|>--- conflicted
+++ resolved
@@ -411,15 +411,11 @@
         GPIO_InitStruct.Pin = get_gpio(i).pin_mask_;
 
         // Set Alternate Function setting for this GPIO mode
-<<<<<<< HEAD
-        if (mode == ODriveIntf::GPIO_MODE_DIGITAL || mode == ODriveIntf::GPIO_MODE_ANALOG_IN
-            || mode == ODriveIntf::GPIO_MODE_MECH_BRAKE) {
-=======
         if (mode == ODriveIntf::GPIO_MODE_DIGITAL ||
             mode == ODriveIntf::GPIO_MODE_DIGITAL_PULL_UP ||
             mode == ODriveIntf::GPIO_MODE_DIGITAL_PULL_DOWN ||
+            mode == ODriveIntf::GPIO_MODE_MECH_BRAKE ||
             mode == ODriveIntf::GPIO_MODE_ANALOG_IN) {
->>>>>>> deff0a44
             GPIO_InitStruct.Alternate = 0;
         } else {
             auto it = std::find_if(
