--- conflicted
+++ resolved
@@ -187,29 +187,6 @@
 // @brief: Converts a timeout to a deadline based on the current time.
 uint32_t timeout_to_deadline(uint32_t timeout_ms) {
     uint32_t now_ms = (uint32_t)((1000ull * (uint64_t)osKernelSysTick()) / osKernelSysTickFrequency);
-<<<<<<< HEAD
-    return now_ms + timeout_ms;
-}
-
-// @brief: Returns number of microseconds since system startup
-uint32_t micros(void) {
-    uint32_t usTicks = HAL_RCC_GetSysClockFreq() / 1000000;
-    register uint32_t ms, cycle_cnt;
-    do {
-        ms = HAL_GetTick();
-        cycle_cnt = SysTick->VAL;
-    } while (ms != HAL_GetTick());
-    return (ms * 1000) + (usTicks * 1000 - cycle_cnt) / usTicks;
-}
-
-// @brief: Busy wait delay for given amount of microseconds (us)
-void delay_us(uint32_t us)
-{
-    uint32_t start = micros();
-    while (micros() - start < (uint32_t) us) {
-        __ASM("nop");
-    }
-=======
     uint32_t deadline_ms = now_ms + timeout_ms;
     return deadline_ms ? deadline_ms : 1; // hack: 0 is considered an undefined deadline (see push_timeout)
 }
@@ -233,5 +210,24 @@
 
 osStatus osSemaphoreWaitUntilDeadline(osSemaphoreId semaphore_id) {
     return osSemaphoreWait(semaphore_id, deadline_to_timeout(_deadline_ms));
->>>>>>> 49800163
+}
+
+// @brief: Returns number of microseconds since system startup
+uint32_t micros(void) {
+    uint32_t usTicks = HAL_RCC_GetSysClockFreq() / 1000000;
+    register uint32_t ms, cycle_cnt;
+    do {
+        ms = HAL_GetTick();
+        cycle_cnt = SysTick->VAL;
+    } while (ms != HAL_GetTick());
+    return (ms * 1000) + (usTicks * 1000 - cycle_cnt) / usTicks;
+}
+
+// @brief: Busy wait delay for given amount of microseconds (us)
+void delay_us(uint32_t us)
+{
+    uint32_t start = micros();
+    while (micros() - start < (uint32_t) us) {
+        __ASM("nop");
+    }
 }