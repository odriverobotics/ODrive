--- conflicted
+++ resolved
@@ -79,12 +79,8 @@
 };
 
 struct PWMMapping_t {
-<<<<<<< HEAD
     PwmType_t pwm_type = PWM_TYPE_RC;
-    endpoint_ref_t endpoint = { 0 };
-=======
     endpoint_ref_t endpoint;
->>>>>>> b6066eac
     float min = 0;
     float max = 0;
     bool enable_deadband = true;
@@ -117,11 +113,6 @@
                                                                         //<! This protects against cases in which the power supply fails to dissipate
                                                                         //<! the brake power if the brake resistor is disabled.
                                                                         //<! The default is 26V for the 24V board version and 52V for the 48V board version.
-<<<<<<< HEAD
-    PWMMapping_t pwm_mappings[PWM_IN_COUNT];
-    PWMMapping_t analog_mappings[GPIO_COUNT];
-    DiffSteeringMixerMapping_t mixer_mapping;
-=======
 
     /**
      * If enabled, if the measured DC voltage exceeds `dc_bus_overvoltage_ramp_start`,
@@ -146,8 +137,9 @@
 
     float dc_max_positive_current = INFINITY; // Max current [A] the power supply can source
     float dc_max_negative_current = -0.000001f; // Max current [A] the power supply can sink. You most likely want a non-positive value here. Set to -INFINITY to disable.
-    PWMMapping_t pwm_mappings[GPIO_COUNT];
+    PWMMapping_t pwm_mappings[PWM_IN_COUNT];
     PWMMapping_t analog_mappings[GPIO_COUNT];
+    DiffSteeringMixerMapping_t mixer_mapping;
 
     /**
      * Defines the baudrate used on the UART interface.
@@ -174,7 +166,6 @@
      * https://www.st.com/content/ccc/resource/technical/document/reference_manual/3d/6d/5a/66/b4/99/40/d4/DM00031020.pdf/files/DM00031020.pdf/jcr:content/translations/en.DM00031020.pdf
      */
     uint32_t uart_baudrate = 115200;
->>>>>>> b6066eac
 };
 extern BoardConfig_t board_config;
 extern bool user_config_loaded_;
@@ -209,11 +200,8 @@
 #include <utils.hpp>
 #include <gpio_utils.hpp>
 #include <low_level.h>
-<<<<<<< HEAD
+#include <motor.hpp>
 #include <pwm_input.h>
-=======
-#include <motor.hpp>
->>>>>>> b6066eac
 #include <encoder.hpp>
 #include <sensorless_estimator.hpp>
 #include <controller.hpp>
