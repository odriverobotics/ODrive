--- conflicted
+++ resolved
@@ -35,7 +35,7 @@
 void cmd_set_position(char * pStr, StreamSink& response_channel, bool use_checksum);
 void cmd_set_position_wl(char * pStr, StreamSink& response_channel, bool use_checksum);
 void cmd_set_velocity(char * pStr, StreamSink& response_channel, bool use_checksum);
-void cmd_set_current(char * pStr, StreamSink& response_channel, bool use_checksum);
+void cmd_set_torque(char * pStr, StreamSink& response_channel, bool use_checksum);
 void cmd_set_trapezoid_trajectory(char * pStr, StreamSink& response_channel, bool use_checksum);
 void cmd_get_feedback(char * pStr, StreamSink& response_channel, bool use_checksum);
 void cmd_help(char * pStr, StreamSink& response_channel, bool use_checksum);
@@ -51,12 +51,7 @@
 // @brief Sends a line on the specified output.
 template<typename ... TArgs>
 void respond(StreamSink& output, bool include_checksum, const char * fmt, TArgs&& ... args) {
-<<<<<<< HEAD
-    char response[64];
-
-=======
     char response[64]; // Hardcoded max buffer size. We silently truncate the output if it's too long for the buffer.
->>>>>>> 30bc5612
     size_t len = snprintf(response, sizeof(response), fmt, std::forward<TArgs>(args)...);
     len = std::min(len, sizeof(response));
     output.process_bytes((uint8_t*)response, len, nullptr); // TODO: use process_all instead
@@ -105,11 +100,7 @@
     bool use_checksum = (checksum_start < len);
     if (use_checksum) {
         unsigned int received_checksum;
-<<<<<<< HEAD
         int numscan = sscanf(&cmd[checksum_start], "%u", &received_checksum);
-=======
-        int numscan = sscanf((const char *)cmd + checksum_start, "%u", &received_checksum);
->>>>>>> 30bc5612
         if ((numscan < 1) || (received_checksum != checksum))
             return;
         len = checksum_start - 1; // prune checksum and asterisk
@@ -118,12 +109,11 @@
 
 
     // check incoming packet type
-<<<<<<< HEAD
     switch(cmd[0]) {
         case 'p': cmd_set_position(cmd, response_channel, use_checksum);                break;  // position control
         case 'q': cmd_set_position_wl(cmd, response_channel, use_checksum);             break;  // position control with limits
         case 'v': cmd_set_velocity(cmd, response_channel, use_checksum);                break;  // velocity control
-        case 'c': cmd_set_current(cmd, response_channel, use_checksum);                 break;  // current control
+        case 'c': cmd_set_torque(cmd, response_channel, use_checksum);                  break;  // current control
         case 't': cmd_set_trapezoid_trajectory(cmd, response_channel, use_checksum);    break;  // trapezoidal trajectory
         case 'f': cmd_get_feedback(cmd, response_channel, use_checksum);                break;  // feedback
         case 'h': cmd_help(cmd, response_channel, use_checksum);                        break;  // Help
@@ -142,21 +132,21 @@
 // @param use_checksum bool to indicate whether a checksum is required on response
 void cmd_set_position(char * pStr, StreamSink& response_channel, bool use_checksum) {
     unsigned motor_number;
-    float pos_setpoint, vel_feed_forward, current_feed_forward;
-
-    int numscan = sscanf(pStr, "p %u %f %f %f", &motor_number, &pos_setpoint, &vel_feed_forward, &current_feed_forward);
+    float pos_setpoint, vel_feed_forward, torque_feed_forward;
+
+    int numscan = sscanf(pStr, "p %u %f %f %f", &motor_number, &pos_setpoint, &vel_feed_forward, &torque_feed_forward);
     if (numscan < 2) {
         respond(response_channel, use_checksum, "invalid command format");
     } else if (motor_number >= AXIS_COUNT) {
         respond(response_channel, use_checksum, "invalid motor %u", motor_number);
     } else {
         Axis* axis = axes[motor_number];
-        axis->controller_.config_.control_mode = Controller::CTRL_MODE_POSITION_CONTROL;
+        axis->controller_.config_.control_mode = Controller::CONTROL_MODE_POSITION_CONTROL;
         axis->controller_.input_pos_ = pos_setpoint;
         if (numscan >= 3)
             axis->controller_.input_vel_ = vel_feed_forward;
         if (numscan >= 4)
-            axis->controller_.input_current_ = current_feed_forward;
+            axis->controller_.input_torque_ = torque_feed_forward;
         axis->controller_.input_pos_updated();
         axis->watchdog_feed();
     }
@@ -168,115 +158,25 @@
 // @param use_checksum bool to indicate whether a checksum is required on response
 void cmd_set_position_wl(char * pStr, StreamSink& response_channel, bool use_checksum) {
     unsigned motor_number;
-    float pos_setpoint, vel_limit, current_lim;
-
-    int numscan = sscanf(pStr, "q %u %f %f %f", &motor_number, &pos_setpoint, &vel_limit, &current_lim);
+    float pos_setpoint, vel_limit, torque_lim;
+
+    int numscan = sscanf(pStr, "q %u %f %f %f", &motor_number, &pos_setpoint, &vel_limit, &torque_lim);
     if (numscan < 2) {
         respond(response_channel, use_checksum, "invalid command format");
     } else if (motor_number >= AXIS_COUNT) {
         respond(response_channel, use_checksum, "invalid motor %u", motor_number);
     } else {
         Axis* axis = axes[motor_number];
-        axis->controller_.config_.control_mode = Controller::CTRL_MODE_POSITION_CONTROL;
+        axis->controller_.config_.control_mode = Controller::CONTROL_MODE_POSITION_CONTROL;
         axis->controller_.input_pos_ = pos_setpoint;
         if (numscan >= 3)
             axis->controller_.config_.vel_limit = vel_limit;
         if (numscan >= 4)
-            axis->motor_.config_.current_lim = current_lim;
+            axis->motor_.config_.torque_lim = torque_lim;
         axis->controller_.input_pos_updated();
         axis->watchdog_feed();
     }
 }
-=======
-    if (cmd[0] == 'p') { // position control
-        unsigned motor_number;
-        float pos_setpoint, vel_feed_forward, torque_feed_forward;
-        int numscan = sscanf(cmd, "p %u %f %f %f", &motor_number, &pos_setpoint, &vel_feed_forward, &torque_feed_forward);
-        if (numscan < 2) {
-            respond(response_channel, use_checksum, "invalid command format");
-        } else if (motor_number >= AXIS_COUNT) {
-            respond(response_channel, use_checksum, "invalid motor %u", motor_number);
-        } else {
-            Axis* axis = axes[motor_number];
-            axis->controller_.config_.control_mode = Controller::CONTROL_MODE_POSITION_CONTROL;
-            axis->controller_.input_pos_ = pos_setpoint;
-            if (numscan >= 3)
-                axis->controller_.input_vel_ = vel_feed_forward;
-            if (numscan >= 4)
-                axis->controller_.input_torque_ = torque_feed_forward;
-            axis->controller_.input_pos_updated();
-            axis->watchdog_feed();
-        }
-
-    } else if (cmd[0] == 'q') { // position control with limits
-        unsigned motor_number;
-        float pos_setpoint, vel_limit, torque_lim;
-        int numscan = sscanf(cmd, "q %u %f %f %f", &motor_number, &pos_setpoint, &vel_limit, &torque_lim);
-        if (numscan < 2) {
-            respond(response_channel, use_checksum, "invalid command format");
-        } else if (motor_number >= AXIS_COUNT) {
-            respond(response_channel, use_checksum, "invalid motor %u", motor_number);
-        } else {
-            Axis* axis = axes[motor_number];
-            axis->controller_.config_.control_mode = Controller::CONTROL_MODE_POSITION_CONTROL;
-            axis->controller_.input_pos_ = pos_setpoint;
-            if (numscan >= 3)
-                axis->controller_.config_.vel_limit = vel_limit;
-            if (numscan >= 4)
-                axis->motor_.config_.torque_lim = torque_lim;
-            axis->controller_.input_pos_updated();
-            axis->watchdog_feed();
-        }
-
-    } else if (cmd[0] == 'v') { // velocity control
-        unsigned motor_number;
-        float vel_setpoint, torque_feed_forward;
-        int numscan = sscanf(cmd, "v %u %f %f", &motor_number, &vel_setpoint, &torque_feed_forward);
-        if (numscan < 2) {
-            respond(response_channel, use_checksum, "invalid command format");
-        } else if (motor_number >= AXIS_COUNT) {
-            respond(response_channel, use_checksum, "invalid motor %u", motor_number);
-        } else {
-            Axis* axis = axes[motor_number];
-            axis->controller_.config_.control_mode = Controller::CONTROL_MODE_VELOCITY_CONTROL;
-            axis->controller_.input_vel_ = vel_setpoint;
-            if (numscan >= 3)
-                axis->controller_.input_torque_ = torque_feed_forward;
-            axis->watchdog_feed();
-        }
-
-    } else if (cmd[0] == 'c') { // torque control
-        unsigned motor_number;
-        float torque_setpoint;
-        int numscan = sscanf(cmd, "c %u %f", &motor_number, &torque_setpoint);
-        if (numscan < 2) {
-            respond(response_channel, use_checksum, "invalid command format");
-        } else if (motor_number >= AXIS_COUNT) {
-            respond(response_channel, use_checksum, "invalid motor %u", motor_number);
-        } else {
-            Axis* axis = axes[motor_number];
-            axis->controller_.config_.control_mode = Controller::CONTROL_MODE_TORQUE_CONTROL;
-            axis->controller_.input_torque_ = torque_setpoint;
-            axis->watchdog_feed();
-        }
-
-    } else if (cmd[0] == 't') { // trapezoidal trajectory
-        unsigned motor_number;
-        float goal_point;
-        int numscan = sscanf(cmd, "t %u %f", &motor_number, &goal_point);
-        if (numscan < 2) {
-            respond(response_channel, use_checksum, "invalid command format");
-        } else if (motor_number >= AXIS_COUNT) {
-            respond(response_channel, use_checksum, "invalid motor %u", motor_number);
-        } else {
-            Axis* axis = axes[motor_number];
-            axis->controller_.config_.input_mode = Controller::INPUT_MODE_TRAP_TRAJ;
-            axis->controller_.config_.control_mode = Controller::CONTROL_MODE_POSITION_CONTROL;
-            axis->controller_.input_pos_ = goal_point;
-            axis->controller_.input_pos_updated();
-            axis->watchdog_feed();
-        }
->>>>>>> 30bc5612
 
 // @brief Executes the set velocity command
 // @param pStr buffer of ASCII encoded values
@@ -284,39 +184,38 @@
 // @param use_checksum bool to indicate whether a checksum is required on response
 void cmd_set_velocity(char * pStr, StreamSink& response_channel, bool use_checksum) {
     unsigned motor_number;
-    float vel_setpoint, current_feed_forward;
-    int numscan = sscanf(pStr, "v %u %f %f", &motor_number, &vel_setpoint, &current_feed_forward);
+    float vel_setpoint, torque_feed_forward;
+    int numscan = sscanf(pStr, "v %u %f %f", &motor_number, &vel_setpoint, &torque_feed_forward);
     if (numscan < 2) {
         respond(response_channel, use_checksum, "invalid command format");
     } else if (motor_number >= AXIS_COUNT) {
         respond(response_channel, use_checksum, "invalid motor %u", motor_number);
     } else {
         Axis* axis = axes[motor_number];
-        axis->controller_.config_.control_mode = Controller::CTRL_MODE_VELOCITY_CONTROL;
+        axis->controller_.config_.control_mode = Controller::CONTROL_MODE_VELOCITY_CONTROL;
         axis->controller_.input_vel_ = vel_setpoint;
         if (numscan >= 3)
-            axis->controller_.input_current_ = current_feed_forward;
+            axis->controller_.input_torque_ = torque_feed_forward;
         axis->watchdog_feed();
     }
 }
 
-<<<<<<< HEAD
-// @brief Executes the set current limit command
-// @param pStr buffer of ASCII encoded values
-// @param response_channel reference to the stream to respond on
-// @param use_checksum bool to indicate whether a checksum is required on response
-void cmd_set_current(char * pStr, StreamSink& response_channel, bool use_checksum) {
-    unsigned motor_number;
-    float current_setpoint;
-
-    if (sscanf(pStr, "c %u %f", &motor_number, &current_setpoint) < 2) {
-        respond(response_channel, use_checksum, "invalid command format");
-    } else if (motor_number >= AXIS_COUNT) {
-        respond(response_channel, use_checksum, "invalid motor %u", motor_number);
-    } else {
-        Axis* axis = axes[motor_number];
-        axis->controller_.config_.control_mode = Controller::CTRL_MODE_CURRENT_CONTROL;
-        axis->controller_.input_current_ = current_setpoint;
+// @brief Executes the set torque control command
+// @param pStr buffer of ASCII encoded values
+// @param response_channel reference to the stream to respond on
+// @param use_checksum bool to indicate whether a checksum is required on response
+void cmd_set_torque(char * pStr, StreamSink& response_channel, bool use_checksum) {
+    unsigned motor_number;
+    float torque_setpoint;
+
+    if (sscanf(pStr, "c %u %f", &motor_number, &torque_setpoint) < 2) {
+        respond(response_channel, use_checksum, "invalid command format");
+    } else if (motor_number >= AXIS_COUNT) {
+        respond(response_channel, use_checksum, "invalid motor %u", motor_number);
+    } else {
+        Axis* axis = axes[motor_number];
+        axis->controller_.config_.control_mode = Controller::CONTROL_MODE_TORQUE_CONTROL;
+        axis->controller_.input_torque_ = torque_setpoint;
         axis->watchdog_feed();
     }
 }
@@ -336,7 +235,9 @@
     } else {
         Axis* axis = axes[motor_number];
         axis->controller_.config_.input_mode = Controller::INPUT_MODE_TRAP_TRAJ;
-        axis->controller_.move_to_pos(goal_point);
+        axis->controller_.config_.control_mode = Controller::CONTROL_MODE_POSITION_CONTROL;
+        axis->controller_.input_pos_ = goal_point;
+        axis->controller_.input_pos_updated();
         axis->watchdog_feed();
     }
 }
@@ -372,7 +273,7 @@
     respond(response_channel, use_checksum, "Position: q axis pos vel-lim I-lim");
     respond(response_channel, use_checksum, "Position: p axis pos vel-ff I-ff");
     respond(response_channel, use_checksum, "Velocity: v axis vel I-ff");
-    respond(response_channel, use_checksum, "Current: c axis I");
+    respond(response_channel, use_checksum, "Torque: c axis T");
     respond(response_channel, use_checksum, "");
     respond(response_channel, use_checksum, "Properties start at odrive root, such as axis0.requested_state");
     respond(response_channel, use_checksum, "Read: r property");
@@ -391,8 +292,8 @@
     // respond(response_channel, use_checksum, "Signature: %#x", STM_ID_GetSignature());
     // respond(response_channel, use_checksum, "Revision: %#x", STM_ID_GetRevision());
     // respond(response_channel, use_checksum, "Flash Size: %#x KiB", STM_ID_GetFlashSize());
-    respond(response_channel, use_checksum, "Hardware version: %d.%d-%dV", HW_VERSION_MAJOR, HW_VERSION_MINOR, HW_VERSION_VOLTAGE);
-    respond(response_channel, use_checksum, "Firmware version: %d.%d.%d", FW_VERSION_MAJOR, FW_VERSION_MINOR, FW_VERSION_REVISION);
+    respond(response_channel, use_checksum, "Hardware version: %d.%d-%dV", odrv.hw_version_major_, odrv.hw_version_minor_, odrv.hw_version_variant_);
+    respond(response_channel, use_checksum, "Firmware version: %d.%d.%d", odrv.fw_version_major_, odrv.fw_version_minor_, odrv.fw_version_revision_);
     respond(response_channel, use_checksum, "Serial number: %s", serial_number_str);
 }
 
@@ -403,10 +304,10 @@
 void cmd_system_ctrl(char * pStr, StreamSink& response_channel, bool use_checksum) {
     switch (pStr[1])
     {
-        case 's':   save_configuration();   break;  // Save config
-        case 'e':   erase_configuration();  break;  // Erase config
-        case 'r':   NVIC_SystemReset();     break;  // Reboot
-        default:    /* default */           break;
+        case 's':   odrv.save_configuration();  break;  // Save config
+        case 'e':   odrv.erase_configuration(); break;  // Erase config
+        case 'r':   odrv.reboot();              break;  // Reboot
+        default:    /* default */               break;
     }
 }
 
@@ -420,71 +321,18 @@
     if (sscanf(pStr, "r %255s", name) < 1) {
         respond(response_channel, use_checksum, "invalid command format");
     } else {
-        Endpoint* endpoint = application_endpoints_->get_by_name(name, sizeof(name));
-        if (!endpoint) {
+        Introspectable property = root_obj.get_child(name, sizeof(name));
+        const StringConvertibleTypeInfo* type_info = dynamic_cast<const StringConvertibleTypeInfo*>(property.get_type_info());
+        if (!type_info) {
             respond(response_channel, use_checksum, "invalid property");
         } else {
             char response[10];
-            respond(response_channel, use_checksum, (endpoint->get_string(response, sizeof(response))) ? response : "not implemented");
-=======
-    } else if (cmd[0] == 'h') {  // Help
-        respond(response_channel, use_checksum, "Please see documentation for more details");
-        respond(response_channel, use_checksum, "");
-        respond(response_channel, use_checksum, "Available commands syntax reference:");
-        respond(response_channel, use_checksum, "Position: q axis pos vel-lim I-lim");
-        respond(response_channel, use_checksum, "Position: p axis pos vel-ff I-ff");
-        respond(response_channel, use_checksum, "Velocity: v axis vel I-ff");
-        respond(response_channel, use_checksum, "Torque: c axis T");
-        respond(response_channel, use_checksum, "");
-        respond(response_channel, use_checksum, "Properties start at odrive root, such as axis0.requested_state");
-        respond(response_channel, use_checksum, "Read: r property");
-        respond(response_channel, use_checksum, "Write: w property value");
-        respond(response_channel, use_checksum, "");
-        respond(response_channel, use_checksum, "Save config: ss");
-        respond(response_channel, use_checksum, "Erase config: se");
-        respond(response_channel, use_checksum, "Reboot: sr");
-
-    } else if (cmd[0] == 'i'){ // Dump device info
-        // respond(response_channel, use_checksum, "Signature: %#x", STM_ID_GetSignature());
-        // respond(response_channel, use_checksum, "Revision: %#x", STM_ID_GetRevision());
-        // respond(response_channel, use_checksum, "Flash Size: %#x KiB", STM_ID_GetFlashSize());
-        respond(response_channel, use_checksum, "Hardware version: %d.%d-%dV", odrv.hw_version_major_, odrv.hw_version_minor_, odrv.hw_version_variant_);
-        respond(response_channel, use_checksum, "Firmware version: %d.%d.%d", odrv.fw_version_major_, odrv.fw_version_minor_, odrv.fw_version_revision_);
-        respond(response_channel, use_checksum, "Serial number: %s", serial_number_str);
-
-    } else if (cmd[0] == 's'){ // System
-        if(cmd[1] == 's') { // Save config
-            odrv.save_configuration();
-        } else if (cmd[1] == 'e'){ // Erase config
-            odrv.erase_configuration();
-        } else if (cmd[1] == 'r'){ // Reboot
-            odrv.reboot();
-        }
-
-    } else if (cmd[0] == 'r') { // read property
-        char name[MAX_LINE_LENGTH];
-        int numscan = sscanf(cmd, "r %255s", name);
-        if (numscan < 1) {
-            respond(response_channel, use_checksum, "invalid command format");
-        } else {
-            Introspectable property = root_obj.get_child(name, sizeof(name));
-            const StringConvertibleTypeInfo* type_info = dynamic_cast<const StringConvertibleTypeInfo*>(property.get_type_info());
-            if (!type_info) {
-                respond(response_channel, use_checksum, "invalid property");
-            } else {
-                char response[10];
-                bool success = type_info->get_string(property, response, sizeof(response));
-                if (!success)
-                    respond(response_channel, use_checksum, "not implemented");
-                else
-                    respond(response_channel, use_checksum, response);
-            }
->>>>>>> 30bc5612
-        }
-    }
-}
-
-<<<<<<< HEAD
+            bool success = type_info->get_string(property, response, sizeof(response));
+            respond(response_channel, use_checksum, success ? response : "not implemented");
+        }
+    }
+}
+
 // @brief Executes the set write position command
 // @param pStr buffer of ASCII encoded values
 // @param response_channel reference to the stream to respond on
@@ -496,55 +344,27 @@
     if (sscanf(pStr, "w %255s %255s", name, value) < 1) {
         respond(response_channel, use_checksum, "invalid command format");
     } else {
-        Endpoint* endpoint = application_endpoints_->get_by_name(name, sizeof(name));
-        if (!endpoint) {
+        Introspectable property = root_obj.get_child(name, sizeof(name));
+        const StringConvertibleTypeInfo* type_info = dynamic_cast<const StringConvertibleTypeInfo*>(property.get_type_info());
+        if (!type_info) {
             respond(response_channel, use_checksum, "invalid property");
         } else {
-            if (!endpoint->set_string(value, sizeof(value))) {
+            bool success = type_info->set_string(property, value, sizeof(value));
+            if (!success) {
                 respond(response_channel, use_checksum, "not implemented");
-=======
-    } else if (cmd[0] == 'w') { // write property
-        char name[MAX_LINE_LENGTH];
-        char value[MAX_LINE_LENGTH];
-        int numscan = sscanf(cmd, "w %255s %255s", name, value);
-        if (numscan < 1) {
-            respond(response_channel, use_checksum, "invalid command format");
-        } else {
-            Introspectable property = root_obj.get_child(name, sizeof(name));
-            const StringConvertibleTypeInfo* type_info = dynamic_cast<const StringConvertibleTypeInfo*>(property.get_type_info());
-            if (!type_info) {
-                respond(response_channel, use_checksum, "invalid property");
-            } else {
-                bool success = type_info->set_string(property, value, sizeof(value));
-                if (!success)
-                    respond(response_channel, use_checksum, "not implemented");
->>>>>>> 30bc5612
             }
         }
     }
 }
 
-<<<<<<< HEAD
 // @brief Executes the motor watchdog update command
 // @param pStr buffer of ASCII encoded values
 // @param response_channel reference to the stream to respond on
 // @param use_checksum bool to indicate whether a checksum is required on response
 void cmd_update_axis_wdg(char * pStr, StreamSink& response_channel, bool use_checksum) {
     unsigned motor_number;
-=======
-    } else if (cmd[0] == 'u') { // Update axis watchdog. 
-        unsigned motor_number;
-        int numscan = sscanf(cmd, "u %u", &motor_number);
-        if(numscan < 1){
-            respond(response_channel, use_checksum, "invalid command format");
-        } else if (motor_number >= AXIS_COUNT) {
-            respond(response_channel, use_checksum, "invalid motor %u", motor_number);
-        }else {
-            axes[motor_number]->watchdog_feed();
-        }
->>>>>>> 30bc5612
-
-    if(sscanf(pStr, "u %u", &motor_number) < 1) {
+
+    if (sscanf(pStr, "u %u", &motor_number) < 1) {
         respond(response_channel, use_checksum, "invalid command format");
     } else if (motor_number >= AXIS_COUNT) {
         respond(response_channel, use_checksum, "invalid motor %u", motor_number);
