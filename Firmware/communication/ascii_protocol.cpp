--- conflicted
+++ resolved
@@ -95,13 +95,8 @@
     bool use_checksum = (checksum_start < len);
     if (use_checksum) {
         unsigned int received_checksum;
-<<<<<<< HEAD
-        sscanf(&cmd[checksum_start], "%u", &received_checksum);
-        if (received_checksum != checksum)
-=======
-        int numscan = sscanf((const char *)cmd + checksum_start, "%u", &received_checksum);
+        int numscan = sscanf(&cmd[checksum_start], "%u", &received_checksum);
         if ((numscan < 1) || (received_checksum != checksum))
->>>>>>> 6047c720
             return;
         len = checksum_start - 1; // prune checksum and asterisk
         cmd[len] = 0; // null-terminate
@@ -109,7 +104,6 @@
 
 
     // check incoming packet type
-<<<<<<< HEAD
     switch(cmd[0])
     {
         case 'p': setPosition(cmd, response_channel, use_checksum);             break;  // position control
@@ -143,12 +137,14 @@
     } else if (motor_number >= AXIS_COUNT) {
         respond(response_channel, use_checksum, "invalid motor %u", motor_number);
     } else {
-        if (numscan < 3)
-            vel_feed_forward = 0.0f;
-        if (numscan < 4)
-            current_feed_forward = 0.0f;
-        Axis* axis = axes[motor_number];
-        axis->controller_.set_pos_setpoint(pos_setpoint, vel_feed_forward, current_feed_forward);
+        Axis* axis = axes[motor_number];
+        axis->controller_.config_.control_mode = Controller::CTRL_MODE_POSITION_CONTROL;
+        axis->controller_.input_pos_ = pos_setpoint;
+        if (numscan >= 3)
+            axis->controller_.input_vel_ = vel_feed_forward;
+        if (numscan >= 4)
+            axis->controller_.input_current_ = current_feed_forward;
+        axis->controller_.input_pos_updated();
         axis->watchdog_feed();
     }
 }
@@ -169,100 +165,13 @@
         respond(response_channel, use_checksum, "invalid motor %u", motor_number);
     } else {
         Axis* axis = axes[motor_number];
-        axis->controller_.pos_setpoint_ = pos_setpoint;
+        axis->controller_.config_.control_mode = Controller::CTRL_MODE_POSITION_CONTROL;
+        axis->controller_.input_pos_ = pos_setpoint;
         if (numscan >= 3)
             axis->controller_.config_.vel_limit = vel_limit;
         if (numscan >= 4)
             axis->motor_.config_.current_lim = current_lim;
-=======
-    if (cmd[0] == 'p') { // position control
-        unsigned motor_number;
-        float pos_setpoint, vel_feed_forward, current_feed_forward;
-        int numscan = sscanf(cmd, "p %u %f %f %f", &motor_number, &pos_setpoint, &vel_feed_forward, &current_feed_forward);
-        if (numscan < 2) {
-            respond(response_channel, use_checksum, "invalid command format");
-        } else if (motor_number >= AXIS_COUNT) {
-            respond(response_channel, use_checksum, "invalid motor %u", motor_number);
-        } else {
-            Axis* axis = axes[motor_number];
-            axis->controller_.config_.control_mode = Controller::CTRL_MODE_POSITION_CONTROL;
-            axis->controller_.input_pos_ = pos_setpoint;
-            if (numscan >= 3)
-                axis->controller_.input_vel_ = vel_feed_forward;
-            if (numscan >= 4)
-                axis->controller_.input_current_ = current_feed_forward;
-            axis->controller_.input_pos_updated();
-            axis->watchdog_feed();
-        }
-
-    } else if (cmd[0] == 'q') { // position control with limits
-        unsigned motor_number;
-        float pos_setpoint, vel_limit, current_lim;
-        int numscan = sscanf(cmd, "q %u %f %f %f", &motor_number, &pos_setpoint, &vel_limit, &current_lim);
-        if (numscan < 2) {
-            respond(response_channel, use_checksum, "invalid command format");
-        } else if (motor_number >= AXIS_COUNT) {
-            respond(response_channel, use_checksum, "invalid motor %u", motor_number);
-        } else {
-            Axis* axis = axes[motor_number];
-            axis->controller_.config_.control_mode = Controller::CTRL_MODE_POSITION_CONTROL;
-            axis->controller_.input_pos_ = pos_setpoint;
-            if (numscan >= 3)
-                axis->controller_.config_.vel_limit = vel_limit;
-            if (numscan >= 4)
-                axis->motor_.config_.current_lim = current_lim;
-            axis->controller_.input_pos_updated();
-            axis->watchdog_feed();
-        }
-
-    } else if (cmd[0] == 'v') { // velocity control
-        unsigned motor_number;
-        float vel_setpoint, current_feed_forward;
-        int numscan = sscanf(cmd, "v %u %f %f", &motor_number, &vel_setpoint, &current_feed_forward);
-        if (numscan < 2) {
-            respond(response_channel, use_checksum, "invalid command format");
-        } else if (motor_number >= AXIS_COUNT) {
-            respond(response_channel, use_checksum, "invalid motor %u", motor_number);
-        } else {
-            Axis* axis = axes[motor_number];
-            axis->controller_.config_.control_mode = Controller::CTRL_MODE_VELOCITY_CONTROL;
-            axis->controller_.input_vel_ = vel_setpoint;
-            if (numscan >= 3)
-                axis->controller_.input_current_ = current_feed_forward;
-            axis->watchdog_feed();
-        }
-
-    } else if (cmd[0] == 'c') { // current control
-        unsigned motor_number;
-        float current_setpoint;
-        int numscan = sscanf(cmd, "c %u %f", &motor_number, &current_setpoint);
-        if (numscan < 2) {
-            respond(response_channel, use_checksum, "invalid command format");
-        } else if (motor_number >= AXIS_COUNT) {
-            respond(response_channel, use_checksum, "invalid motor %u", motor_number);
-        } else {
-            Axis* axis = axes[motor_number];
-            axis->controller_.config_.control_mode = Controller::CTRL_MODE_CURRENT_CONTROL;
-            axis->controller_.input_current_ = current_setpoint;
-            axis->watchdog_feed();
-        }
-
-    } else if (cmd[0] == 't') { // trapezoidal trajectory
-        unsigned motor_number;
-        float goal_point;
-        int numscan = sscanf(cmd, "t %u %f", &motor_number, &goal_point);
-        if (numscan < 2) {
-            respond(response_channel, use_checksum, "invalid command format");
-        } else if (motor_number >= AXIS_COUNT) {
-            respond(response_channel, use_checksum, "invalid motor %u", motor_number);
-        } else {
-            Axis* axis = axes[motor_number];
-            axis->controller_.config_.input_mode = Controller::INPUT_MODE_TRAP_TRAJ;
-            axis->controller_.move_to_pos(goal_point);
-            axis->watchdog_feed();
-        }
->>>>>>> 6047c720
-
+        axis->controller_.input_pos_updated();
         axis->watchdog_feed();
     }
 }
@@ -281,10 +190,11 @@
     } else if (motor_number >= AXIS_COUNT) {
         respond(response_channel, use_checksum, "invalid motor %u", motor_number);
     } else {
-        if (numscan < 3)
-            current_feed_forward = 0.0f;
-        Axis* axis = axes[motor_number];
-        axis->controller_.set_vel_setpoint(vel_setpoint, current_feed_forward);
+        Axis* axis = axes[motor_number];
+        axis->controller_.config_.control_mode = Controller::CTRL_MODE_VELOCITY_CONTROL;
+        axis->controller_.input_vel_ = vel_setpoint;
+        if (numscan >= 3)
+            axis->controller_.input_current_ = current_feed_forward;
         axis->watchdog_feed();
     }
 }
@@ -304,12 +214,12 @@
         respond(response_channel, use_checksum, "invalid motor %u", motor_number);
     } else {
         Axis* axis = axes[motor_number];
-        axis->controller_.set_current_setpoint(current_setpoint);
+        axis->controller_.config_.control_mode = Controller::CTRL_MODE_CURRENT_CONTROL;
+        axis->controller_.input_current_ = current_setpoint;
         axis->watchdog_feed();
     }
 }
 
-<<<<<<< HEAD
 // @brief Executes the set trapezoid trajectory command
 // @param pStr buffer of ASCII encoded values
 // @param response_channel reference to the stream to respond on
@@ -325,6 +235,7 @@
         respond(response_channel, use_checksum, "invalid motor %u", motor_number);
     } else {
         Axis* axis = axes[motor_number];
+        axis->controller_.config_.input_mode = Controller::INPUT_MODE_TRAP_TRAJ;
         axis->controller_.move_to_pos(goal_point);
         axis->watchdog_feed();
     }
@@ -411,19 +322,12 @@
 {
     char name[MAX_LINE_LENGTH];
 
-    if (sscanf(pStr, "r %" TO_STR(MAX_LINE_LENGTH) "s", name) < 1) {
+    if (sscanf(pStr, "r %255s", name) < 1) {
         respond(response_channel, use_checksum, "invalid command format");
     } else {
         Endpoint* endpoint = application_endpoints_->get_by_name(name, sizeof(name));
         if (!endpoint) {
             respond(response_channel, use_checksum, "invalid property");
-=======
-    } else if (cmd[0] == 'r') { // read property
-        char name[MAX_LINE_LENGTH];
-        int numscan = sscanf(cmd, "r %255s", name);
-        if (numscan < 1) {
-            respond(response_channel, use_checksum, "invalid command format");
->>>>>>> 6047c720
         } else {
             char response[10];
             respond(response_channel, use_checksum, (endpoint->get_string(response, sizeof(response))) ? response : "not implemented");
@@ -440,21 +344,12 @@
     char name[MAX_LINE_LENGTH];
     char value[MAX_LINE_LENGTH];
 
-<<<<<<< HEAD
-    if (sscanf(pStr, "w %" TO_STR(MAX_LINE_LENGTH) "s %" TO_STR(MAX_LINE_LENGTH) "s", name, value) < 1) {
+    if (sscanf(pStr, "w %255s %255s", name, value) < 1) {
         respond(response_channel, use_checksum, "invalid command format");
     } else {
         Endpoint* endpoint = application_endpoints_->get_by_name(name, sizeof(name));
         if (!endpoint) {
             respond(response_channel, use_checksum, "invalid property");
-=======
-    } else if (cmd[0] == 'w') { // write property
-        char name[MAX_LINE_LENGTH];
-        char value[MAX_LINE_LENGTH];
-        int numscan = sscanf(cmd, "w %255s %255s", name, value);
-        if (numscan < 1) {
-            respond(response_channel, use_checksum, "invalid command format");
->>>>>>> 6047c720
         } else {
             if (!endpoint->set_string(value, sizeof(value))) {
                 respond(response_channel, use_checksum, "not implemented");
@@ -463,7 +358,6 @@
     }
 }
 
-<<<<<<< HEAD
 // @brief Executes the motor watchdog update command
 // @param pStr buffer of ASCII encoded values
 // @param response_channel reference to the stream to respond on
@@ -471,18 +365,6 @@
 void updateAxisWDG(char * pStr, StreamSink& response_channel, bool use_checksum)
 {
     unsigned motor_number;
-=======
-    } else if (cmd[0] == 'u') { // Update axis watchdog. 
-        unsigned motor_number;
-        int numscan = sscanf(cmd, "u %u", &motor_number);
-        if(numscan < 1){
-            respond(response_channel, use_checksum, "invalid command format");
-        } else if (motor_number >= AXIS_COUNT) {
-            respond(response_channel, use_checksum, "invalid motor %u", motor_number);
-        }else {
-            axes[motor_number]->watchdog_feed();
-        }
->>>>>>> 6047c720
 
     if(sscanf(pStr, "u %u", &motor_number) < 1) {
         respond(response_channel, use_checksum, "invalid command format");
