
#include "interface_uart.h"
#include "ascii_protocol.hpp"
<<<<<<< HEAD
#include "CircularBuffer.hpp"
#include <MotorControl/utils.h>
=======

#include <MotorControl/utils.hpp>

>>>>>>> 6047c720
#include <fibre/protocol.hpp>
#include <usart.h>
#include <cmsis_os.h>
#include <freertos_vars.h>

#define UART_TX_BUFFER_SIZE 64
#define UART_RX_BUFFER_SIZE 64

// DMA open loop continous circular buffer
// 1ms delay periodic, chase DMA ptr around
static uint8_t dma_rx_buffer[2];
// static uint32_t dma_last_rcv_idx;

static uint8_t RXBuffer[UART_RX_BUFFER_SIZE];
CCBBuffer<uint8_t> CRXCircularBuffer(RXBuffer, sizeof(RXBuffer), false, false);

// FIXME: the stdlib doesn't know about CMSIS threads, so this is just a global variable
// static thread_local uint32_t deadline_ms = 0;

osThreadId uart_thread;
const uint32_t stack_size_uart_thread = 4096;  // Bytes


class UART4Sender 
    : public StreamSink
{
public:
    UART4Sender()
        : CTXCircularBuffer(TXBuffer, sizeof(TXBuffer), false, false){}
    int process_bytes(const uint8_t* buffer, size_t length, size_t* processed_bytes)
    {
        // Loop to ensure all bytes get sent
        while (length)
        {
            size_t chunk = (length < UART_TX_BUFFER_SIZE) ? length : UART_TX_BUFFER_SIZE;
            // wait for USB interface to become ready
            // TODO: implement ring buffer to get a more continuous stream of data
            // if (osSemaphoreWait(sem_uart_dma, deadline_to_timeout(deadline_ms)) != osOK)
            if (osSemaphoreWait(sem_uart_dma, PROTOCOL_SERVER_TIMEOUT_MS) != osOK)
            {
                return -1;
            }
            else
            {
                // transmit chunk
                if (HAL_UART_Transmit_DMA(&huart4, (uint8_t *)memcpy(tx_buf_, buffer, chunk), chunk) != HAL_OK)
                {
                    return -1;
                }
                else
                {
                    buffer += chunk;
                    length -= chunk;
                    if (processed_bytes)
                    {
                        *processed_bytes += chunk;
                    }
                }
            }
        }
        return 0;
    }

    size_t get_free_space() { return SIZE_MAX; }
private:
    uint8_t tx_buf_[UART_TX_BUFFER_SIZE];
    uint8_t TXBuffer[UART_TX_BUFFER_SIZE];
    CCBBuffer<uint8_t> CTXCircularBuffer;
} uart4_stream_output;

StreamSink * uart4_stream_output_ptr = &uart4_stream_output;
StreamBasedPacketSink uart4_packet_output(uart4_stream_output);
BidirectionalPacketBasedChannel uart4_channel(uart4_packet_output);
StreamToPacketSegmenter uart4_stream_input(uart4_channel);

static void uart_server_thread(void * ctx)
{
    (void) ctx;

<<<<<<< HEAD
    for (;;)
    {
        uint8_t RXData[UART_RX_BUFFER_SIZE] = {0};
        size_t length = CRXCircularBuffer.read(RXData, sizeof(RXData));

        uart4_stream_input.process_bytes(RXData, length, nullptr); // TODO: use process_all
        ASCII_protocol_parse_stream(RXData, length, uart4_stream_output);

        osThreadSuspend(uart_thread);
        // osDelay(1);
=======
    for (;;) {
        osDelay(1);

        // Check for UART errors and restart recieve DMA transfer if required
        if (huart4.RxState != HAL_UART_STATE_BUSY_RX) {
            HAL_UART_AbortReceive(&huart4);
            HAL_UART_Receive_DMA(&huart4, dma_rx_buffer, sizeof(dma_rx_buffer));
            dma_last_rcv_idx = 0;
        }
        // Fetch the circular buffer "write pointer", where it would write next
        uint32_t new_rcv_idx = UART_RX_BUFFER_SIZE - huart4.hdmarx->Instance->NDTR;
        if (new_rcv_idx > UART_RX_BUFFER_SIZE) { // defensive programming
            continue;
        }

        // deadline_ms = timeout_to_deadline(PROTOCOL_SERVER_TIMEOUT_MS);
        // Process bytes in one or two chunks (two in case there was a wrap)
        if (new_rcv_idx < dma_last_rcv_idx) {
            uart4_stream_input.process_bytes(dma_rx_buffer + dma_last_rcv_idx,
                    UART_RX_BUFFER_SIZE - dma_last_rcv_idx, nullptr); // TODO: use process_all
            ASCII_protocol_parse_stream(dma_rx_buffer + dma_last_rcv_idx,
                    UART_RX_BUFFER_SIZE - dma_last_rcv_idx, uart4_stream_output);
            dma_last_rcv_idx = 0;
        }
        if (new_rcv_idx > dma_last_rcv_idx) {
            uart4_stream_input.process_bytes(dma_rx_buffer + dma_last_rcv_idx,
                    new_rcv_idx - dma_last_rcv_idx, nullptr); // TODO: use process_all
            ASCII_protocol_parse_stream(dma_rx_buffer + dma_last_rcv_idx,
                    new_rcv_idx - dma_last_rcv_idx, uart4_stream_output);
            dma_last_rcv_idx = new_rcv_idx;
        }
>>>>>>> 6047c720
    };
}

void start_uart_server()
{
    // DMA is set up to recieve in a circular buffer forever.
    // We dont use interrupts to fetch the data, instead we periodically read
    // data out of the circular buffer into a parse buffer, controlled by a state machine
    HAL_UART_Receive_DMA(&huart4, dma_rx_buffer, sizeof(dma_rx_buffer));
<<<<<<< HEAD
    // dma_last_rcv_idx = UART_RX_BUFFER_SIZE - huart4.hdmarx->Instance->NDTR;

    // Start UART communication thread
    osThreadDef(uart_server_thread_def,
                uart_server_thread,
                osPriorityNormal,
                0,
                1024 /* the ascii protocol needs considerable stack space */);
=======
    dma_last_rcv_idx = 0;

    // Start UART communication thread
    osThreadDef(uart_server_thread_def, uart_server_thread, osPriorityNormal, 0, stack_size_uart_thread / sizeof(StackType_t) /* the ascii protocol needs considerable stack space */);
>>>>>>> 6047c720
    uart_thread = osThreadCreate(osThread(uart_server_thread_def), NULL);
}

/**
  * @brief  UART error callbacks.
  * @param  huart pointer to a UART_HandleTypeDef structure that contains
  *                the configuration information for the specified UART module.
  * @retval None
  */
 void HAL_UART_ErrorCallback(UART_HandleTypeDef *huart)
{
    if(&huart4 == huart)
    {
        HAL_UART_AbortReceive(&huart4);
        HAL_UART_Receive_DMA(&huart4, dma_rx_buffer, sizeof(dma_rx_buffer));
    }
}

void HAL_UART_TxCpltCallback(UART_HandleTypeDef* huart)
{
    if(&huart4 == huart)
    {
        osSemaphoreRelease(sem_uart_dma);
    }
}

/**
  * @brief  Rx Half Transfer completed callbacks.
  * @param  huart pointer to a UART_HandleTypeDef structure that contains
  *                the configuration information for the specified UART module.
  * @retval None
  */
void HAL_UART_RxHalfCpltCallback(UART_HandleTypeDef *huart)
{
    if(&huart4 == huart)
    {
        CRXCircularBuffer.write(&huart->pRxBuffPtr[0], 1);
        osThreadResume(uart_thread);
    }
}

/**
  * @brief  Rx Transfer completed callbacks.
  * @param  huart pointer to a UART_HandleTypeDef structure that contains
  *                the configuration information for the specified UART module.
  * @retval None
  */
void HAL_UART_RxCpltCallback(UART_HandleTypeDef *huart)
{
    if(&huart4 == huart)
    {
        CRXCircularBuffer.write(&huart->pRxBuffPtr[1], 1);
        osThreadResume(uart_thread);
    }
}<|MERGE_RESOLUTION|>--- conflicted
+++ resolved
@@ -1,14 +1,8 @@
 
 #include "interface_uart.h"
 #include "ascii_protocol.hpp"
-<<<<<<< HEAD
 #include "CircularBuffer.hpp"
-#include <MotorControl/utils.h>
-=======
-
 #include <MotorControl/utils.hpp>
-
->>>>>>> 6047c720
 #include <fibre/protocol.hpp>
 #include <usart.h>
 #include <cmsis_os.h>
@@ -88,7 +82,6 @@
 {
     (void) ctx;
 
-<<<<<<< HEAD
     for (;;)
     {
         uint8_t RXData[UART_RX_BUFFER_SIZE] = {0};
@@ -99,39 +92,6 @@
 
         osThreadSuspend(uart_thread);
         // osDelay(1);
-=======
-    for (;;) {
-        osDelay(1);
-
-        // Check for UART errors and restart recieve DMA transfer if required
-        if (huart4.RxState != HAL_UART_STATE_BUSY_RX) {
-            HAL_UART_AbortReceive(&huart4);
-            HAL_UART_Receive_DMA(&huart4, dma_rx_buffer, sizeof(dma_rx_buffer));
-            dma_last_rcv_idx = 0;
-        }
-        // Fetch the circular buffer "write pointer", where it would write next
-        uint32_t new_rcv_idx = UART_RX_BUFFER_SIZE - huart4.hdmarx->Instance->NDTR;
-        if (new_rcv_idx > UART_RX_BUFFER_SIZE) { // defensive programming
-            continue;
-        }
-
-        // deadline_ms = timeout_to_deadline(PROTOCOL_SERVER_TIMEOUT_MS);
-        // Process bytes in one or two chunks (two in case there was a wrap)
-        if (new_rcv_idx < dma_last_rcv_idx) {
-            uart4_stream_input.process_bytes(dma_rx_buffer + dma_last_rcv_idx,
-                    UART_RX_BUFFER_SIZE - dma_last_rcv_idx, nullptr); // TODO: use process_all
-            ASCII_protocol_parse_stream(dma_rx_buffer + dma_last_rcv_idx,
-                    UART_RX_BUFFER_SIZE - dma_last_rcv_idx, uart4_stream_output);
-            dma_last_rcv_idx = 0;
-        }
-        if (new_rcv_idx > dma_last_rcv_idx) {
-            uart4_stream_input.process_bytes(dma_rx_buffer + dma_last_rcv_idx,
-                    new_rcv_idx - dma_last_rcv_idx, nullptr); // TODO: use process_all
-            ASCII_protocol_parse_stream(dma_rx_buffer + dma_last_rcv_idx,
-                    new_rcv_idx - dma_last_rcv_idx, uart4_stream_output);
-            dma_last_rcv_idx = new_rcv_idx;
-        }
->>>>>>> 6047c720
     };
 }
 
@@ -141,21 +101,14 @@
     // We dont use interrupts to fetch the data, instead we periodically read
     // data out of the circular buffer into a parse buffer, controlled by a state machine
     HAL_UART_Receive_DMA(&huart4, dma_rx_buffer, sizeof(dma_rx_buffer));
-<<<<<<< HEAD
-    // dma_last_rcv_idx = UART_RX_BUFFER_SIZE - huart4.hdmarx->Instance->NDTR;
+    // dma_last_rcv_idx = 0;
 
     // Start UART communication thread
     osThreadDef(uart_server_thread_def,
                 uart_server_thread,
                 osPriorityNormal,
                 0,
-                1024 /* the ascii protocol needs considerable stack space */);
-=======
-    dma_last_rcv_idx = 0;
-
-    // Start UART communication thread
-    osThreadDef(uart_server_thread_def, uart_server_thread, osPriorityNormal, 0, stack_size_uart_thread / sizeof(StackType_t) /* the ascii protocol needs considerable stack space */);
->>>>>>> 6047c720
+                stack_size_uart_thread / sizeof(StackType_t) /* the ascii protocol needs considerable stack space */);
     uart_thread = osThreadCreate(osThread(uart_server_thread_def), NULL);
 }
 
