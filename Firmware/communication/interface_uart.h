#ifndef __INTERFACE_UART_HPP
#define __INTERFACE_UART_HPP

#ifdef __cplusplus
#include "fibre/protocol.hpp"
extern StreamSink* uart_stream_output_ptr;

extern "C" {
#endif

#include <cmsis_os.h>

extern osThreadId uart_thread;
extern const uint32_t stack_size_uart_thread;

<<<<<<< HEAD
void start_uart_server();
=======
void start_uart_server(void);
void uart_poll(void);
>>>>>>> cbecd470

#ifdef __cplusplus
}
#endif

#endif // __INTERFACE_UART_HPP<|MERGE_RESOLUTION|>--- conflicted
+++ resolved
@@ -13,12 +13,8 @@
 extern osThreadId uart_thread;
 extern const uint32_t stack_size_uart_thread;
 
-<<<<<<< HEAD
-void start_uart_server();
-=======
 void start_uart_server(void);
 void uart_poll(void);
->>>>>>> cbecd470
 
 #ifdef __cplusplus
 }
