--- conflicted
+++ resolved
@@ -159,11 +159,8 @@
         ),
         make_protocol_object("config",
             make_protocol_property("brake_resistance", &board_config.brake_resistance),
-<<<<<<< HEAD
+            make_protocol_property("nominal_voltage", &board_config.nominal_voltage),
             make_protocol_property("max_regen_current", &board_config.max_regen_current),
-=======
-            make_protocol_property("nominal_voltage", &board_config.nominal_voltage),
->>>>>>> 42b6effe
             // TODO: changing this currently requires a reboot - fix this
             make_protocol_property("enable_uart", &board_config.enable_uart),
             make_protocol_property("enable_i2c_instead_of_can" , &board_config.enable_i2c_instead_of_can), // requires a reboot
