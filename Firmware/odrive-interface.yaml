--- conflicted
+++ resolved
@@ -468,7 +468,7 @@
       trap_traj: TrapezoidalTrajectory
       min_endstop: Endstop
       max_endstop: Endstop
-<<<<<<< HEAD
+      mechanical_brake: MechanicalBrake
       task_times:
         c_is_class: False
         attributes:
@@ -485,9 +485,6 @@
           dc_calib: TaskTimer
           current_sense: TaskTimer
           pwm_update: TaskTimer
-=======
-      mechanical_brake: MechanicalBrake
->>>>>>> b089573f
     functions:
       watchdog_feed:
         doc: Feed the watchdog to prevent watchdog timeouts.
@@ -1007,7 +1004,22 @@
           is_active_high: bool
           debounce_ms: {type: uint32, c_setter: set_debounce_ms}
 
-<<<<<<< HEAD
+  ODrive.MechanicalBrake:
+    c_is_class: True
+    attributes:
+      config:
+        c_is_class: False
+        attributes:
+          gpio_num: {type: uint16, c_setter: set_gpio_num}
+          is_active_low: bool
+    functions:
+      engage:
+        doc: |
+          This function engages the mechanical brake if one is present and enabled.
+      release:
+        doc: |
+          This function releases the mecahncal brake if one is present and enabled.
+
   ODrive.TaskTimer:
     c_is_class: True
     attributes:
@@ -1015,23 +1027,6 @@
       end_time: readonly uint32
       length: readonly uint32
       max_length: uint32
-=======
-  ODrive.MechanicalBrake:
-    c_is_class: True
-    attributes:
-      config:
-        c_is_class: False
-        attributes:
-          gpio_num: {type: uint16, c_setter: set_gpio_num}
-          is_active_low: bool
-    functions:
-      engage:
-        doc: |
-          This function engages the mechanical brake if one is present and enabled.
-      release:
-        doc: |
-          This function releases the mecahncal brake if one is present and enabled.
->>>>>>> b089573f
 
 valuetypes:
   ODrive.GpioMode:
