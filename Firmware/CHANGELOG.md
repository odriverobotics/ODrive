## UNRELEASED
Please add a note of your changes below this heading if you make a PR

### Added
* Reporting error if your encoder CPR is incorrect
* Reporting of DRV status/control registers and fault codes
* DRV status read script
* Microsecond delay function
<<<<<<< HEAD
* Travis-CI

### Changed
* Build system is now tup instead of make
=======
* Ability to start anticogging calibration over USB protocol
>>>>>>> dbdefabd

## [0.3.4] - 2018-02-13

### Fixed
* Broken way to check for python 2. Python 2 not supported yet.

## [0.3.3] - 2018-02-12

### Added
* Liveplotter script
* Automatic recovery of USB halt/stall condition

### Changed
* Modified python code to be Python 2 compatible

### Fixed
* USB CSC (USB serial) now reports a sensible baud rate

## [0.3.2] - 2018-02-02

### Added
* Gimbal motor mode
* Encoder index pulse support
* `resistance_calib_max_voltage` parameter

## [0.3.1] - 2018-01-18

### Added
* UUID Endpoint
* Reporting of correct ODrive version on USB descriptor
* Getting started instructions for VSCode

### Changed
* USB Product ID to 0x0D32, as it is the only Pid we were allocated on [pid.codes](http://pid.codes/1209/0D32/)
* Recommended method to debug firmware from VSCode now uses Cortex-Debug extension instead of native-debug.
* Refactor IDE instructions into separate files

### Fixed
* Bug where the remote function calls from Python to the ODrive were not working properly.

## [0.3] - 2017-12-18
### Added
* **New binary communication protocol**
  * This is a much richer and more efficient binary protocol than the old human-readable protocol.
  * The old protocol is still available (but will be depricated eventually). You must manually chose to fall back on this protocol if you wish to still use it.
* Support for C++
* Demo scripts for getting started with commanding ODrive from python
* Protection from user setting current_lim higher than is measurable
* Current sense shunt values for HW v3.4
* Check DRV chip fault line

### Changed
* Shunt resistance values for v3.3 and earlier to include extra resistance of PCB
* Default HW revision to v3.4
* Refactoring of control code:
  * Lifted top layer of low_level.c into Axis.cpp

## [0.2.2] - 2017-11-17
### Fixed
* Incorrect TIM14 interrupt mapping on board v3.2 caused hard-fault

### Changed
* GPIO communication mode now defaults to NONE

## [0.2.1] - 2017-11-14
### Fixed
* USB communication deadlock
* EXTI handler redefiniton in V3.2

### Changed
* Resistance/inductance measurement now saved dispite errors, to allow debugging

## [0.2.0] - 2017-11-12
### Added
* UART communication
* Setting to select UART or Step/dir on GIPIO 1,2
* Basic Anti-cogging

## [0.1.0] - 2017-08-26
### Added
* Step/Dir interface
* this Changelog
* motor control interrupt timing diagram
* uint16 exposed variable type
* null termination to USB string parsing

### Changed
* Fixed Resistance measurement bug
* Simplified motor control adc triggers
* Increased AUX bridge deadtime<|MERGE_RESOLUTION|>--- conflicted
+++ resolved
@@ -6,14 +6,11 @@
 * Reporting of DRV status/control registers and fault codes
 * DRV status read script
 * Microsecond delay function
-<<<<<<< HEAD
+* Ability to start anticogging calibration over USB protocol
 * Travis-CI
 
 ### Changed
 * Build system is now tup instead of make
-=======
-* Ability to start anticogging calibration over USB protocol
->>>>>>> dbdefabd
 
 ## [0.3.4] - 2018-02-13
 
