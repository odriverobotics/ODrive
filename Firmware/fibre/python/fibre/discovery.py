--- conflicted
+++ resolved
@@ -68,56 +68,23 @@
         try:
             logger.debug("Connecting to device on " + channel._name)
 
-<<<<<<< HEAD
-            # Fetching the json crc to check cache
-            cache_miss = True
-            try:
-                json_crc16 = channel.remote_endpoint_operation(0, struct.pack("<I", 0xffffffff), True, 2)
-                json_crc16 = struct.unpack("<H", json_crc16)[0]
-                logger.debug("Device JSON checksum: 0x{:02X} 0x{:02X}".format(json_crc16 & 0xff, (json_crc16 >> 8) & 0xff))
-            except Exception as error:
-                logger.debug("Error fetching JSON CRC, falling back to downloading full JSON")
-                #logger.debug(traceback.format_exc())
-
-            #TODO check cache using json_crc16
-            # Hence set cache_miss = False
-
-            if (cache_miss):
-                # Download the JSON data
-                try:
-                    json_bytes = channel.remote_endpoint_read_buffer(0)
-                except (TimeoutError, ChannelBrokenException):
-                    logger.debug("no response - probably incompatible")
-                    return
-                json_crc16 = fibre.protocol.calc_crc16(fibre.protocol.PROTOCOL_VERSION, json_bytes)
-
-=======
             temp_dir = tempfile.gettempdir()
 
             try:
                 json_cache = open(temp_dir + '/fibre_json_cache.txt', 'r+')
             except:
-                json_cache = open(temp_dir + '/fibre_json_cache.txt', 'w+')
+                json_cache = open(temp_dir + '/fibre_json_cache.txt', 'w+')            
 
-            # Check if cache is valid
-            json_cache.seek(0, os.SEEK_END)
-            json_cache_size = json_cache.tell()
-            json_cache.seek(0)
+            # Fetching the json crc to check cache
+            json_crc16 = channel.remote_endpoint_operation(0, struct.pack("<I", 0xffffffff), True, 2)
+            json_crc16 = struct.unpack("<H", json_crc16)[0]
+            logger.debug("Device JSON checksum: 0x{:02X} 0x{:02X}".format(json_crc16 & 0xff, (json_crc16 >> 8) & 0xff))
 
-            if json_cache_size > 64:
-                cache_is_valid = 1
-            else:
-                cache_is_valid = 0
+            #TODO check cache using json_crc16
+            cache_miss = True
 
-            if cache_is_valid:
-                try:
-                    json_bytes = json_cache.read().encode("ascii")
-                    logger.debug("loaded json_bytes from " + temp_dir + "/fibre_json_cache.txt")
-
-                except (TimeoutError, ChannelBrokenException):
-                    logger.debug("could not read cache file")
-                    return
-            else:
+            if (cache_miss):
+                # Download the JSON data
                 try:
                     json_bytes = channel.remote_endpoint_read_buffer(0)
                     json_cache.close()
@@ -128,10 +95,17 @@
                 except (TimeoutError, ChannelBrokenException):
                     logger.debug("no response - probably incompatible")
                     return
+            else:
+                try:
+                    json_bytes = json_cache.read().encode("ascii")
+                    logger.debug("loaded json_bytes from " + temp_dir + "/fibre_json_cache.txt")
 
+                except (TimeoutError, ChannelBrokenException):
+                    logger.debug("could not read cache file")
+                    return              
+            
+            json_crc16 = fibre.protocol.calc_crc16(fibre.protocol.PROTOCOL_VERSION, json_bytes)
 
-            json_crc16 = fibre.protocol.calc_crc16(fibre.protocol.PROTOCOL_VERSION, json_bytes)
->>>>>>> 5e4eb51b
             channel._interface_definition_crc = json_crc16
             
             try:
