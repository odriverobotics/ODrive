--- conflicted
+++ resolved
@@ -1,8 +1,4 @@
 {
-<<<<<<< HEAD
-    "C_Cpp.clang_format_style": "{ BasedOnStyle: Google, IndentWidth: 4, ColumnLimit: 0, AlignConsecutiveAssignments: true }",
-=======
->>>>>>> 0e9dbc36
     "C_Cpp.intelliSenseEngine": "Default",
     "C_Cpp.intelliSenseEngineFallback": "Disabled",
     "files.exclude": {
