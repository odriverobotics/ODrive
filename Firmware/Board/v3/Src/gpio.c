--- conflicted
+++ resolved
@@ -106,7 +106,6 @@
   GPIO_InitStruct.Pull = GPIO_NOPULL;
   HAL_GPIO_Init(GPIOC, &GPIO_InitStruct);
 
-<<<<<<< HEAD
   /*Configure GPIO pins : PAPin PAPin PAPin */
   GPIO_InitStruct.Pin = GPIO_7_Pin;
   GPIO_InitStruct.Mode = GPIO_MODE_INPUT;
@@ -127,9 +126,6 @@
   GPIO_InitStruct.Speed = GPIO_SPEED_FREQ_LOW;
   HAL_GPIO_Init(GPIO_4_GPIO_Port, &GPIO_InitStruct);
 
-
-=======
->>>>>>> f411c202
   /*Configure GPIO pins : PBPin PBPin */
   GPIO_InitStruct.Pin = GPIO_6_Pin|GPIO_8_Pin;
   GPIO_InitStruct.Mode = GPIO_MODE_INPUT;
