/* Define to prevent recursive inclusion -------------------------------------*/
<<<<<<< HEAD
#ifndef __FREERTOS_VARS_H
#define __FREERTOS_VARS_H

// List of threads
extern osThreadId thread_motor_0;
extern osThreadId thread_motor_1;
extern osThreadId thread_cmd_parse;
=======
#ifndef __FREERTOS_H
#define __FREERTOS_H

// List of semaphore
osSemaphoreId sem_usb_irq;
osSemaphoreId sem_uart_dma;
osSemaphoreId sem_usb_rx;
osSemaphoreId sem_usb_tx;

// List of threads
osThreadId thread_motor_0;
osThreadId thread_motor_1;
osThreadId thread_cmd_parse;
osThreadId thread_usb_pump;
>>>>>>> 6f9257ce

#endif /* __FREERTOS_VARS_H */<|MERGE_RESOLUTION|>--- conflicted
+++ resolved
@@ -1,27 +1,18 @@
 /* Define to prevent recursive inclusion -------------------------------------*/
-<<<<<<< HEAD
 #ifndef __FREERTOS_VARS_H
 #define __FREERTOS_VARS_H
+
+// List of semaphore
+extern osSemaphoreId sem_usb_irq;
+extern osSemaphoreId sem_usb_rx;
+extern osSemaphoreId sem_usb_tx;
+extern osSemaphoreId sem_uart_dma;
+extern osSemaphoreId sem_can_irq;
 
 // List of threads
 extern osThreadId thread_motor_0;
 extern osThreadId thread_motor_1;
 extern osThreadId thread_cmd_parse;
-=======
-#ifndef __FREERTOS_H
-#define __FREERTOS_H
-
-// List of semaphore
-osSemaphoreId sem_usb_irq;
-osSemaphoreId sem_uart_dma;
-osSemaphoreId sem_usb_rx;
-osSemaphoreId sem_usb_tx;
-
-// List of threads
-osThreadId thread_motor_0;
-osThreadId thread_motor_1;
-osThreadId thread_cmd_parse;
-osThreadId thread_usb_pump;
->>>>>>> 6f9257ce
-
+extern osThreadId thread_usb_pump;
+extern osThreadId thread_can_pump;
 #endif /* __FREERTOS_VARS_H */