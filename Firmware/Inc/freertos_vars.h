/* Define to prevent recursive inclusion -------------------------------------*/
#ifndef __FREERTOS_VARS_H
#define __FREERTOS_VARS_H

// List of semaphore
extern osSemaphoreId sem_usb_irq;
extern osSemaphoreId sem_can_irq;

// List of threads
<<<<<<< HEAD
extern osThreadId thread_motor_0;
extern osThreadId thread_motor_1;
extern osThreadId thread_usb_cmd;
extern osThreadId thread_can_cmd;
=======
osThreadId thread_motor_0;
osThreadId thread_motor_1;
osThreadId thread_cmd_parse;
>>>>>>> 7166634d

#endif /* __FREERTOS_VARS_H */<|MERGE_RESOLUTION|>--- conflicted
+++ resolved
@@ -7,15 +7,9 @@
 extern osSemaphoreId sem_can_irq;
 
 // List of threads
-<<<<<<< HEAD
 extern osThreadId thread_motor_0;
 extern osThreadId thread_motor_1;
-extern osThreadId thread_usb_cmd;
+extern osThreadId thread_cmd_parse;
 extern osThreadId thread_can_cmd;
-=======
-osThreadId thread_motor_0;
-osThreadId thread_motor_1;
-osThreadId thread_cmd_parse;
->>>>>>> 7166634d
 
 #endif /* __FREERTOS_VARS_H */