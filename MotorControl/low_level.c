--- conflicted
+++ resolved
@@ -742,37 +742,7 @@
     safe_assert(check_timing(motor->motor_timer, NULL, NULL) < motor->control_deadline);
 }
 
-<<<<<<< HEAD
-static void FOC_current_loop(Motor_t* motor, float Id_des, float Iq_des) {
-    for (;;) {
-        osSignalWait(M_SIGNAL_PH_CURRENT_MEAS, osWaitForever);
-        update_rotor(&motor->rotor);
-        FOC_current(motor, Id_des, Iq_des);
-    }
-}
-
-static void control_velocity_loop(Motor_t* motor, float test_vel) {
-    static const float k_vel = 10.0f / 10000.0f; // [A/(counts/s)]
-    for (;;) {
-        osSignalWait(M_SIGNAL_PH_CURRENT_MEAS, osWaitForever);
-        update_rotor(&motor->rotor);
-
-        float v_err = test_vel - motor->rotor.pll_vel;
-        float Iq = k_vel * v_err;
-        float Ilim = motor->current_control.current_lim;
-        if (Iq > Ilim) Iq = Ilim;
-        if (Iq < -Ilim) Iq = -Ilim;
-        FOC_current(motor, 0.0f, Iq);
-    }
-}
-
-static void control_position_loop(Motor_t* motor, float test_pos) {
-    static const float k_pos = 20.0f; // [(counts/s) / counts]
-    static const float k_vel = 10.0f / 10000.0f; // [A/(counts/s)]
-    static const float vel_lim = 10000.0f; // [counts/s]
-=======
 static void control_motor_loop(Motor_t* motor) {
->>>>>>> 4ca24d89
     for (;;) {
         osSignalWait(M_SIGNAL_PH_CURRENT_MEAS, osWaitForever);
         update_rotor(&motor->rotor);
@@ -814,11 +784,7 @@
         FOC_voltage_loop(motor, 0.0f, 0.0f);
     }
 
-<<<<<<< HEAD
-    float test_current = 8.0f;
-=======
     float test_current = 10.0f;
->>>>>>> 4ca24d89
     float R = measure_phase_resistance(motor, test_current, 1.0f);
     float L = measure_phase_inductance(motor, -1.0f, 1.0f);
     motor->rotor.encoder_offset = calib_enc_offset(motor, test_current * R);
@@ -837,16 +803,6 @@
     //Critically damped
     motor->rotor.pll_ki = 0.25f * (motor->rotor.pll_kp * motor->rotor.pll_kp);
 
-<<<<<<< HEAD
-    // FOC_voltage_loop(motor, 0.0f, 0.0f);
-    scan_motor_loop(motor, 0*1000.0f, 0.4f*test_current * R);
-    // FOC_voltage_loop(motor, 0.0f, 0.8f);
-    // FOC_current_loop(motor, 0.0f, 0.0f);
-    // static const float test_vel = 10000.0f; // [counts/s]
-    // control_velocity_loop(motor, test_vel);
-    // static const float test_pos = 10000.0f; // [counts]
-    // control_position_loop(motor, test_pos);
-=======
 
     // // Lockin scan test
     // scan_motor(motor, 50.0f, test_current * R);
@@ -861,7 +817,6 @@
 
     control_motor_loop(motor);
 
->>>>>>> 4ca24d89
 
     //De-energize motor
     queue_voltage_timings(motor, 0.0f, 0.0f);
