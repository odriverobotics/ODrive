--- conflicted
+++ resolved
@@ -32,20 +32,14 @@
     'default': '\x1b[0m'
 }
 
-<<<<<<< HEAD
 async def get_serial_number_str(device):
     if hasattr(device, '_serial_number_property'):
         return format(await device._serial_number_property.read(), 'x').upper()
     else:
         return "[unknown serial number]"
 
-def calculate_thermistor_coeffs(degree, Rload, R_25, Beta, Tmin, Tmax, plot = False):
+def calculate_thermistor_coeffs(degree, Rload, R_25, Beta, Tmin, Tmax, thermistor_bottom = False, plot = False):
     import numpy as np
-    import matplotlib.pyplot as plt
-
-=======
-def calculate_thermistor_coeffs(degree, Rload, R_25, Beta, Tmin, Tmax, thermistor_bottom = False, plot = False):
->>>>>>> a9b23497
     T_25 = 25 + 273.15 #Kelvin
     temps = np.linspace(Tmin, Tmax, 1000)
     tempsK = temps + 273.15
